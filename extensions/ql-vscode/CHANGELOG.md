--- conflicted
+++ resolved
@@ -2,13 +2,11 @@
 
 ## [UNRELEASED]
 
-<<<<<<< HEAD
 - Warn users when their VS Code version is too old to support all features in the vscode-codeql extension. [#1674](https://github.com/github/vscode-codeql/pull/1674)
-=======
+
 ## 1.7.5 - 8 November 2022
 
 - Fix a bug where the AST Viewer was not working unless the associated CodeQL library pack is in the workspace. [#1735](https://github.com/github/vscode-codeql/pull/1735)
->>>>>>> 34512599
 
 ## 1.7.4 - 29 October 2022
 
