{
  "name": "vscode-codeql",
  "displayName": "CodeQL",
  "description": "CodeQL for Visual Studio Code",
  "author": "GitHub",
  "private": true,
  "version": "1.6.11",
  "publisher": "GitHub",
  "license": "MIT",
  "icon": "media/VS-marketplace-CodeQL-icon.png",
  "repository": {
    "type": "git",
    "url": "https://github.com/github/vscode-codeql"
  },
  "engines": {
    "vscode": "^1.59.0",
    "node": "^16.13.0",
    "npm": ">=7.20.6"
  },
  "categories": [
    "Programming Languages"
  ],
  "extensionDependencies": [
    "hbenl.vscode-test-explorer"
  ],
  "capabilities": {
    "untrustedWorkspaces": {
      "supported": "limited",
      "description": "Workspace trust is required to execute commands that can contain arbitrary paths.",
      "restrictedConfigurations": [
        "codeQL.cli.executablePath",
        "codeQL.runningTests.additionalTestArguments"
      ]
    }
  },
  "activationEvents": [
    "onLanguage:ql",
    "onLanguage:ql-summary",
    "onView:codeQLDatabases",
    "onView:codeQLQueryHistory",
    "onView:codeQLAstViewer",
    "onView:codeQLEvalLogViewer",
    "onView:test-explorer",
    "onCommand:codeQL.checkForUpdatesToCLI",
    "onCommand:codeQL.authenticateToGitHub",
    "onCommand:codeQLDatabases.chooseDatabaseFolder",
    "onCommand:codeQLDatabases.chooseDatabaseArchive",
    "onCommand:codeQLDatabases.chooseDatabaseInternet",
    "onCommand:codeQLDatabases.chooseDatabaseGithub",
    "onCommand:codeQLDatabases.chooseDatabaseLgtm",
    "onCommand:codeQL.setCurrentDatabase",
    "onCommand:codeQL.viewAst",
    "onCommand:codeQL.viewCfg",
    "onCommand:codeQL.openReferencedFile",
    "onCommand:codeQL.previewQueryHelp",
    "onCommand:codeQL.chooseDatabaseFolder",
    "onCommand:codeQL.chooseDatabaseArchive",
    "onCommand:codeQL.chooseDatabaseInternet",
    "onCommand:codeQL.chooseDatabaseGithub",
    "onCommand:codeQL.chooseDatabaseLgtm",
    "onCommand:codeQLDatabases.chooseDatabase",
    "onCommand:codeQLDatabases.setCurrentDatabase",
    "onCommand:codeQL.quickQuery",
    "onCommand:codeQL.restartQueryServer",
    "onWebviewPanel:resultsView",
    "onFileSystem:codeql-zip-archive"
  ],
  "main": "./out/extension",
  "files": [
    "gen/*.js",
    "media/**",
    "out/**",
    "package.json",
    "language-configuration.json"
  ],
  "contributes": {
    "configurationDefaults": {
      "[ql]": {
        "editor.wordBasedSuggestions": false
      },
      "[dbscheme]": {
        "editor.wordBasedSuggestions": false
      }
    },
    "languages": [
      {
        "id": "ql",
        "aliases": [
          "QL",
          "ql",
          "CodeQL"
        ],
        "extensions": [
          ".ql",
          ".qll"
        ],
        "configuration": "./language-configuration.json"
      },
      {
        "id": "dbscheme",
        "aliases": [
          "DBScheme",
          "dbscheme"
        ],
        "extensions": [
          ".dbscheme"
        ],
        "configuration": "./language-configuration.json"
      },
      {
        "id": "xml",
        "extensions": [
          ".qhelp"
        ]
      },
      {
        "id": "ql-summary",
        "filenames": [
          "evaluator-log.summary"
        ]
      }
    ],
    "grammars": [
      {
        "language": "ql",
        "scopeName": "source.ql",
        "path": "./out/syntaxes/ql.tmLanguage.json"
      },
      {
        "language": "dbscheme",
        "scopeName": "source.dbscheme",
        "path": "./out/syntaxes/dbscheme.tmLanguage.json"
      }
    ],
    "snippets": [
      {
        "language": "ql",
        "path": "./snippets.json"
      }
    ],
    "configuration": {
      "type": "object",
      "title": "CodeQL",
      "properties": {
        "codeQL.cli.executablePath": {
          "scope": "machine-overridable",
          "type": "string",
          "default": "",
          "markdownDescription": "Path to the CodeQL executable that should be used by the CodeQL extension. The executable is named `codeql` on Linux/Mac and `codeql.exe` on Windows. If empty, the extension will look for a CodeQL executable on your shell PATH, or if CodeQL is not on your PATH, download and manage its own CodeQL executable."
        },
        "codeQL.runningQueries.numberOfThreads": {
          "type": "integer",
          "default": 1,
          "minimum": 0,
          "maximum": 1024,
          "description": "Number of threads for running queries."
        },
        "codeQL.runningQueries.saveCache": {
          "type": "boolean",
          "default": false,
          "scope": "window",
          "description": "Aggressively save intermediate results to the disk cache. This may speed up subsequent queries if they are similar. Be aware that using this option will greatly increase disk usage and initial evaluation time."
        },
        "codeQL.runningQueries.cacheSize": {
          "type": [
            "integer",
            "null"
          ],
          "default": null,
          "minimum": 1024,
          "description": "Maximum size of the disk cache (in MB). Leave blank to allow the evaluator to automatically adjust the size of the disk cache based on the size of the codebase and the complexity of the queries being executed."
        },
        "codeQL.runningQueries.timeout": {
          "type": [
            "integer",
            "null"
          ],
          "default": null,
          "minimum": 0,
          "maximum": 2147483647,
          "description": "Timeout (in seconds) for running queries. Leave blank or set to zero for no timeout."
        },
        "codeQL.runningQueries.memory": {
          "type": [
            "integer",
            "null"
          ],
          "default": null,
          "minimum": 1024,
          "description": "Memory (in MB) to use for running queries. Leave blank for CodeQL to choose a suitable value based on your system's available memory."
        },
        "codeQL.runningQueries.debug": {
          "type": "boolean",
          "default": false,
          "description": "Enable debug logging and tuple counting when running CodeQL queries. This information is useful for debugging query performance."
        },
        "codeQL.runningQueries.maxPaths": {
          "type": "integer",
          "default": 4,
          "minimum": 1,
          "maximum": 256,
          "markdownDescription": "Max number of paths to display for each alert found by a path query (`@kind path-problem`)."
        },
        "codeQL.runningQueries.autoSave": {
          "type": "boolean",
          "default": false,
          "description": "Enable automatically saving a modified query file when running a query."
        },
        "codeQL.runningQueries.maxQueries": {
          "type": "integer",
          "default": 20,
          "description": "Max number of simultaneous queries to run using the 'CodeQL: Run Queries' command."
        },
        "codeQL.runningQueries.customLogDirectory": {
          "type": [
            "string",
            null
          ],
          "default": null,
          "description": "Path to a directory where the CodeQL extension should store query server logs. If empty, the extension stores logs in a temporary workspace folder and deletes the contents after each run.",
          "markdownDeprecationMessage": "This property is deprecated and no longer has any effect. All query logs are stored in the query history folder next to the query results."
        },
        "codeQL.runningQueries.quickEvalCodelens": {
          "type": "boolean",
          "default": true,
          "description": "Enable the 'Quick Evaluation' CodeLens."
        },
        "codeQL.resultsDisplay.pageSize": {
          "type": "integer",
          "default": 200,
          "description": "Max number of query results to display per page in the results view."
        },
        "codeQL.queryHistory.format": {
          "type": "string",
          "default": "%q on %d - %s %r [%t]",
          "markdownDescription": "Default string for how to label query history items.\n* %t is the time of the query\n* %q is the human-readable query name\n* %f is the query file name\n* %d is the database name\n* %r is the number of results\n* %s is a status string"
        },
        "codeQL.queryHistory.ttl": {
          "type": "number",
          "default": 30,
          "description": "Number of days to retain queries in the query history before being automatically deleted.",
          "scope": "machine"
        },
        "codeQL.runningTests.additionalTestArguments": {
          "scope": "window",
          "type": "array",
          "default": [],
          "markdownDescription": "Additional command line arguments to pass to the CLI when [running tests](https://codeql.github.com/docs/codeql-cli/manual/test-run/). This setting should be an array of strings, each containing an argument to be passed."
        },
        "codeQL.runningTests.numberOfThreads": {
          "scope": "window",
          "type": "integer",
          "default": 1,
          "minimum": 0,
          "maximum": 1024,
          "description": "Number of threads for running CodeQL tests."
        },
        "codeQL.telemetry.enableTelemetry": {
          "type": "boolean",
          "default": false,
          "scope": "application",
          "markdownDescription": "Specifies whether to send CodeQL usage telemetry. This setting AND the global `#telemetry.enableTelemetry#` setting must be checked for telemetry to be sent to GitHub. For more information, see the [telemetry documentation](https://codeql.github.com/docs/codeql-for-visual-studio-code/about-telemetry-in-codeql-for-visual-studio-code)"
        },
        "codeQL.telemetry.logTelemetry": {
          "type": "boolean",
          "default": false,
          "scope": "application",
          "description": "Specifies whether or not to write telemetry events to the extension log."
        },
        "codeQL.variantAnalysis.repositoryLists": {
          "type": [
            "object",
            null
          ],
          "patternProperties": {
            ".*": {
              "type": "array",
              "items": {
                "type": "string"
              }
            }
          },
          "default": null,
          "markdownDescription": "[For internal use only] Lists of GitHub repositories that you want to run variant analysis against. This should be a JSON object where each key is a user-specified name for this repository list, and the value is an array of GitHub repositories (of the form `<owner>/<repo>`)."
        },
        "codeQL.variantAnalysis.controllerRepo": {
          "type": "string",
          "default": "",
          "pattern": "^$|^(?:[a-zA-Z0-9]+-)*[a-zA-Z0-9]+/[a-zA-Z0-9-_]+$",
          "patternErrorMessage": "Please enter a valid GitHub repository",
          "markdownDescription": "[For internal use only] The name of the GitHub repository where you can view the progress and results of the \"Run Variant Analysis\" command. The repository should be of the form `<owner>/<repo>`)."
        }
      }
    },
    "commands": [
      {
        "command": "codeQL.authenticateToGitHub",
        "title": "CodeQL: Authenticate to GitHub"
      },
      {
        "command": "codeQL.runQuery",
        "title": "CodeQL: Run Query"
      },
      {
        "command": "codeQL.runQueryOnMultipleDatabases",
        "title": "CodeQL: Run Query on Multiple Databases"
      },
      {
        "command": "codeQL.runVariantAnalysis",
        "title": "CodeQL: Run Variant Analysis"
      },
      {
        "command": "codeQL.exportVariantAnalysisResults",
        "title": "CodeQL: Export Variant Analysis Results"
      },
      {
        "command": "codeQL.runQueries",
        "title": "CodeQL: Run Queries in Selected Files"
      },
      {
        "command": "codeQL.quickEval",
        "title": "CodeQL: Quick Evaluation"
      },
      {
        "command": "codeQL.openReferencedFile",
        "title": "CodeQL: Open Referenced File"
      },
      {
        "command": "codeQL.previewQueryHelp",
        "title": "CodeQL: Preview Query Help"
      },
      {
        "command": "codeQL.quickQuery",
        "title": "CodeQL: Quick Query"
      },
      {
        "command": "codeQL.openDocumentation",
        "title": "CodeQL: Open Documentation"
      },
      {
        "command": "codeQL.copyVersion",
        "title": "CodeQL: Copy Version Information"
      },
      {
        "command": "codeQLDatabases.chooseDatabaseFolder",
        "title": "Choose Database from Folder",
        "icon": {
          "light": "media/light/folder-opened-plus.svg",
          "dark": "media/dark/folder-opened-plus.svg"
        }
      },
      {
        "command": "codeQLDatabases.removeOrphanedDatabases",
        "title": "Delete unused databases"
      },
      {
        "command": "codeQLDatabases.chooseDatabaseArchive",
        "title": "Choose Database from Archive",
        "icon": {
          "light": "media/light/archive-plus.svg",
          "dark": "media/dark/archive-plus.svg"
        }
      },
      {
        "command": "codeQLDatabases.chooseDatabaseInternet",
        "title": "Download Database",
        "icon": {
          "light": "media/light/cloud-download.svg",
          "dark": "media/dark/cloud-download.svg"
        }
      },
      {
        "command": "codeQLDatabases.chooseDatabaseGithub",
        "title": "Download Database from GitHub",
        "icon": {
          "light": "media/light/github.svg",
          "dark": "media/dark/github.svg"
        }
      },
      {
        "command": "codeQLDatabases.chooseDatabaseLgtm",
        "title": "Download from LGTM",
        "icon": {
          "light": "media/light/lgtm-plus.svg",
          "dark": "media/dark/lgtm-plus.svg"
        }
      },
      {
        "command": "codeQL.setCurrentDatabase",
        "title": "CodeQL: Set Current Database"
      },
      {
        "command": "codeQL.viewAst",
        "title": "CodeQL: View AST"
      },
      {
        "command": "codeQL.viewCfg",
        "title": "CodeQL: View CFG"
      },
      {
        "command": "codeQL.upgradeCurrentDatabase",
        "title": "CodeQL: Upgrade Current Database"
      },
      {
        "command": "codeQL.clearCache",
        "title": "CodeQL: Clear Cache"
      },
      {
        "command": "codeQL.installPackDependencies",
        "title": "CodeQL: Install Pack Dependencies"
      },
      {
        "command": "codeQL.downloadPacks",
        "title": "CodeQL: Download Packs"
      },
      {
        "command": "codeQLDatabases.setCurrentDatabase",
        "title": "Set Current Database"
      },
      {
        "command": "codeQLDatabases.removeDatabase",
        "title": "Remove Database"
      },
      {
        "command": "codeQLDatabases.upgradeDatabase",
        "title": "Upgrade Database"
      },
      {
        "command": "codeQLDatabases.renameDatabase",
        "title": "Rename Database"
      },
      {
        "command": "codeQLDatabases.openDatabaseFolder",
        "title": "Show Database Directory"
      },
      {
        "command": "codeQLDatabases.addDatabaseSource",
        "title": "Add Database Source to Workspace"
      },
      {
        "command": "codeQL.chooseDatabaseFolder",
        "title": "CodeQL: Choose Database from Folder"
      },
      {
        "command": "codeQL.chooseDatabaseArchive",
        "title": "CodeQL: Choose Database from Archive"
      },
      {
        "command": "codeQL.chooseDatabaseInternet",
        "title": "CodeQL: Download Database"
      },
      {
        "command": "codeQL.chooseDatabaseGithub",
        "title": "CodeQL: Download Database from GitHub"
      },
      {
        "command": "codeQL.chooseDatabaseLgtm",
        "title": "CodeQL: Download Database from LGTM"
      },
      {
        "command": "codeQLDatabases.sortByName",
        "title": "Sort by Name",
        "icon": {
          "light": "media/light/sort-alpha.svg",
          "dark": "media/dark/sort-alpha.svg"
        }
      },
      {
        "command": "codeQLDatabases.sortByDateAdded",
        "title": "Sort by Date Added",
        "icon": {
          "light": "media/light/sort-date.svg",
          "dark": "media/dark/sort-date.svg"
        }
      },
      {
        "command": "codeQL.checkForUpdatesToCLI",
        "title": "CodeQL: Check for CLI Updates"
      },
      {
        "command": "codeQLQueryHistory.openQuery",
        "title": "Open the Query that Produced these Results",
        "icon": {
          "light": "media/light/edit.svg",
          "dark": "media/dark/edit.svg"
        }
      },
      {
        "command": "codeQLQueryHistory.itemClicked",
        "title": "Open Query Results",
        "icon": {
          "light": "media/light/preview.svg",
          "dark": "media/dark/preview.svg"
        }
      },
      {
        "command": "codeQLQueryHistory.removeHistoryItem",
        "title": "Remove History Item(s)",
        "icon": {
          "light": "media/light/trash.svg",
          "dark": "media/dark/trash.svg"
        }
      },
      {
        "command": "codeQLQueryHistory.sortByName",
        "title": "Sort by Name",
        "icon": {
          "light": "media/light/sort-alpha.svg",
          "dark": "media/dark/sort-alpha.svg"
        }
      },
      {
        "command": "codeQLQueryHistory.sortByDate",
        "title": "Sort by Query Date",
        "icon": {
          "light": "media/light/sort-date.svg",
          "dark": "media/dark/sort-date.svg"
        }
      },
      {
        "command": "codeQLQueryHistory.sortByCount",
        "title": "Sort by Results Count",
        "icon": {
          "light": "media/light/sort-num.svg",
          "dark": "media/dark/sort-num.svg"
        }
      },
      {
        "command": "codeQLQueryHistory.showQueryLog",
        "title": "Show Query Log"
      },
      {
        "command": "codeQLQueryHistory.openQueryDirectory",
        "title": "Open Query Directory"
      },
      {
        "command": "codeQLQueryHistory.showEvalLog",
        "title": "Show Evaluator Log (Raw JSON)"
      },
      {
        "command": "codeQLQueryHistory.showEvalLogSummary",
        "title": "Show Evaluator Log (Summary Text)"
      },
      {
        "command": "codeQLQueryHistory.showEvalLogViewer",
        "title": "Show Evaluator Log (UI)"
      },
      {
        "command": "codeQLQueryHistory.cancel",
        "title": "Cancel"
      },
      {
        "command": "codeQLQueryHistory.showQueryText",
        "title": "Show Query Text"
      },
      {
        "command": "codeQLQueryHistory.exportResults",
        "title": "Export Results"
      },
      {
        "command": "codeQLQueryHistory.viewCsvResults",
        "title": "View Results (CSV)"
      },
      {
        "command": "codeQLQueryHistory.viewCsvAlerts",
        "title": "View Alerts (CSV)"
      },
      {
        "command": "codeQLQueryHistory.viewSarifAlerts",
        "title": "View Alerts (SARIF)"
      },
      {
        "command": "codeQLQueryHistory.viewDil",
        "title": "View DIL"
      },
      {
        "command": "codeQLQueryHistory.setLabel",
        "title": "Set Label"
      },
      {
        "command": "codeQLQueryHistory.compareWith",
        "title": "Compare Results"
      },
      {
        "command": "codeQLQueryHistory.openOnGithub",
        "title": "Open Variant Analysis on GitHub"
      },
      {
        "command": "codeQLQueryHistory.copyRepoList",
        "title": "Copy Repository List"
      },
      {
        "command": "codeQLQueryResults.nextPathStep",
        "title": "CodeQL: Show Next Step on Path"
      },
      {
        "command": "codeQLQueryResults.previousPathStep",
        "title": "CodeQL: Show Previous Step on Path"
      },
      {
        "command": "codeQL.restartQueryServer",
        "title": "CodeQL: Restart Query Server"
      },
      {
        "command": "codeQLTests.showOutputDifferences",
        "title": "Show Test Output Differences"
      },
      {
        "command": "codeQLTests.acceptOutput",
        "title": "Accept Test Output"
      },
      {
        "command": "codeQLAstViewer.gotoCode",
        "title": "Go To Code"
      },
      {
        "command": "codeQLAstViewer.clear",
        "title": "Clear AST",
        "icon": {
          "light": "media/light/clear-all.svg",
          "dark": "media/dark/clear-all.svg"
        }
      },
      {
        "command": "codeQLEvalLogViewer.clear",
        "title": "Clear Viewer",
        "icon": {
          "light": "media/light/clear-all.svg",
          "dark": "media/dark/clear-all.svg"
        }
      },
      {
        "command": "codeQL.gotoQL",
        "title": "CodeQL: Go to QL Code",
        "enablement": "codeql.hasQLSource"
      }
    ],
    "menus": {
      "view/title": [
        {
          "command": "codeQLDatabases.sortByName",
          "when": "view == codeQLDatabases",
          "group": "navigation"
        },
        {
          "command": "codeQLDatabases.sortByDateAdded",
          "when": "view == codeQLDatabases",
          "group": "navigation"
        },
        {
          "command": "codeQLDatabases.chooseDatabaseFolder",
          "when": "view == codeQLDatabases",
          "group": "navigation"
        },
        {
          "command": "codeQLDatabases.chooseDatabaseArchive",
          "when": "view == codeQLDatabases",
          "group": "navigation"
        },
        {
          "command": "codeQLDatabases.chooseDatabaseInternet",
          "when": "view == codeQLDatabases",
          "group": "navigation"
        },
        {
          "command": "codeQLDatabases.chooseDatabaseGithub",
          "when": "view == codeQLDatabases",
          "group": "navigation"
        },
        {
          "command": "codeQLDatabases.chooseDatabaseLgtm",
          "when": "config.codeQL.canary && view == codeQLDatabases",
          "group": "navigation"
        },
        {
          "command": "codeQLQueryHistory.openQuery",
          "when": "view == codeQLQueryHistory",
          "group": "navigation"
        },
        {
          "command": "codeQLQueryHistory.itemClicked",
          "when": "view == codeQLQueryHistory",
          "group": "navigation"
        },
        {
          "command": "codeQLQueryHistory.removeHistoryItem",
          "when": "view == codeQLQueryHistory",
          "group": "navigation"
        },
        {
          "command": "codeQLQueryHistory.sortByName",
          "when": "view == codeQLQueryHistory",
          "group": "navigation"
        },
        {
          "command": "codeQLQueryHistory.sortByDate",
          "when": "view == codeQLQueryHistory",
          "group": "navigation"
        },
        {
          "command": "codeQLQueryHistory.sortByCount",
          "when": "view == codeQLQueryHistory",
          "group": "navigation"
        },
        {
          "command": "codeQLAstViewer.clear",
          "when": "view == codeQLAstViewer",
          "group": "navigation"
        },
        {
          "command": "codeQLEvalLogViewer.clear",
          "when": "view == codeQLEvalLogViewer",
          "group": "navigation"
        }
      ],
      "view/item/context": [
        {
          "command": "codeQLDatabases.setCurrentDatabase",
          "group": "inline",
          "when": "view == codeQLDatabases && viewItem != currentDatabase"
        },
        {
          "command": "codeQLDatabases.removeDatabase",
          "group": "9_qlCommands",
          "when": "view == codeQLDatabases"
        },
        {
          "command": "codeQLDatabases.upgradeDatabase",
          "group": "9_qlCommands",
          "when": "view == codeQLDatabases"
        },
        {
          "command": "codeQLDatabases.renameDatabase",
          "group": "9_qlCommands",
          "when": "view == codeQLDatabases"
        },
        {
          "command": "codeQLDatabases.openDatabaseFolder",
          "group": "9_qlCommands",
          "when": "view == codeQLDatabases"
        },
        {
          "command": "codeQLDatabases.addDatabaseSource",
          "group": "9_qlCommands",
          "when": "view == codeQLDatabases"
        },
        {
          "command": "codeQLQueryHistory.openQuery",
          "group": "9_qlCommands",
          "when": "view == codeQLQueryHistory"
        },
        {
          "command": "codeQLQueryHistory.removeHistoryItem",
          "group": "9_qlCommands",
          "when": "viewItem == interpretedResultsItem || viewItem == rawResultsItem || viewItem == remoteResultsItem || viewItem == cancelledResultsItem"
        },
        {
          "command": "codeQLQueryHistory.setLabel",
          "group": "9_qlCommands",
          "when": "view == codeQLQueryHistory"
        },
        {
          "command": "codeQLQueryHistory.compareWith",
          "group": "9_qlCommands",
          "when": "viewItem == rawResultsItem || viewItem == interpretedResultsItem"
        },
        {
          "command": "codeQLQueryHistory.showQueryLog",
          "group": "9_qlCommands",
          "when": "viewItem == rawResultsItem || viewItem == interpretedResultsItem"
        },
        {
          "command": "codeQLQueryHistory.openQueryDirectory",
          "group": "9_qlCommands",
          "when": "view == codeQLQueryHistory && !hasRemoteServer"
        },
        {
          "command": "codeQLQueryHistory.showEvalLog",
          "group": "9_qlCommands",
          "when": "codeql.supportsEvalLog && viewItem == rawResultsItem || codeql.supportsEvalLog && viewItem == interpretedResultsItem || codeql.supportsEvalLog && viewItem == cancelledResultsItem"
        },
        {
          "command": "codeQLQueryHistory.showEvalLogSummary",
          "group": "9_qlCommands",
          "when": "codeql.supportsEvalLog && viewItem == rawResultsItem || codeql.supportsEvalLog && viewItem == interpretedResultsItem || codeql.supportsEvalLog && viewItem == cancelledResultsItem"
        },
        {
          "command": "codeQLQueryHistory.showEvalLogViewer",
          "group": "9_qlCommands",
          "when": "config.codeQL.canary && codeql.supportsEvalLog && viewItem == rawResultsItem || config.codeQL.canary && codeql.supportsEvalLog && viewItem == interpretedResultsItem || config.codeQL.canary && codeql.supportsEvalLog && viewItem == cancelledResultsItem"
        },
        {
          "command": "codeQLQueryHistory.showQueryText",
          "group": "9_qlCommands",
          "when": "view == codeQLQueryHistory"
        },
        {
          "command": "codeQLQueryHistory.exportResults",
          "group": "9_qlCommands",
          "when": "view == codeQLQueryHistory && viewItem == remoteResultsItem"
        },
        {
          "command": "codeQLQueryHistory.viewCsvResults",
          "group": "9_qlCommands",
          "when": "viewItem == rawResultsItem"
        },
        {
          "command": "codeQLQueryHistory.viewCsvAlerts",
          "group": "9_qlCommands",
          "when": "viewItem == interpretedResultsItem"
        },
        {
          "command": "codeQLQueryHistory.viewSarifAlerts",
          "group": "9_qlCommands",
          "when": "viewItem == interpretedResultsItem"
        },
        {
          "command": "codeQLQueryHistory.viewDil",
          "group": "9_qlCommands",
          "when": "viewItem == rawResultsItem || viewItem == interpretedResultsItem"
        },
        {
          "command": "codeQLQueryHistory.cancel",
          "group": "9_qlCommands",
          "when": "viewItem == inProgressResultsItem || viewItem == inProgressRemoteResultsItem"
        },
        {
          "command": "codeQLQueryHistory.openOnGithub",
          "group": "9_qlCommands",
          "when": "viewItem == remoteResultsItem || viewItem == inProgressRemoteResultsItem || viewItem == cancelledResultsItem"
        },
        {
          "command": "codeQLQueryHistory.copyRepoList",
          "group": "9_qlCommands",
          "when": "viewItem == remoteResultsItem"
        },
        {
          "command": "codeQLTests.showOutputDifferences",
          "group": "qltest@1",
          "when": "viewItem == testWithSource"
        },
        {
          "command": "codeQLTests.acceptOutput",
          "group": "qltest@2",
          "when": "viewItem == testWithSource"
        }
      ],
      "explorer/context": [
        {
          "command": "codeQL.setCurrentDatabase",
          "group": "9_qlCommands",
          "when": "resourceScheme == codeql-zip-archive || explorerResourceIsFolder || resourceExtname == .zip"
        },
        {
          "command": "codeQL.viewAst",
          "group": "9_qlCommands",
          "when": "resourceScheme == codeql-zip-archive && !explorerResourceIsFolder && !listMultiSelection"
        },
        {
          "command": "codeQL.viewCfg",
          "group": "9_qlCommands",
          "when": "resourceScheme == codeql-zip-archive && config.codeQL.canary"
        },
        {
          "command": "codeQL.runQueries",
          "group": "9_qlCommands",
          "when": "resourceScheme != codeql-zip-archive"
        },
        {
          "command": "codeQL.openReferencedFile",
          "group": "9_qlCommands",
          "when": "resourceExtname == .qlref"
        },
        {
          "command": "codeQL.previewQueryHelp",
          "group": "9_qlCommands",
          "when": "resourceExtname == .qhelp && isWorkspaceTrusted"
        }
      ],
      "commandPalette": [
        {
          "command": "codeQL.runQuery",
          "when": "resourceLangId == ql && resourceExtname == .ql"
        },
        {
          "command": "codeQL.runQueryOnMultipleDatabases",
          "when": "resourceLangId == ql && resourceExtname == .ql"
        },
        {
          "command": "codeQL.runVariantAnalysis",
          "when": "config.codeQL.canary && editorLangId == ql && resourceExtname == .ql"
        },
        {
          "command": "codeQL.exportVariantAnalysisResults",
          "when": "config.codeQL.canary"
        },
        {
          "command": "codeQL.runQueries",
          "when": "false"
        },
        {
          "command": "codeQL.quickEval",
          "when": "editorLangId == ql"
        },
        {
          "command": "codeQL.openReferencedFile",
          "when": "resourceExtname == .qlref"
        },
        {
          "command": "codeQL.previewQueryHelp",
          "when": "resourceExtname == .qhelp && isWorkspaceTrusted"
        },
        {
          "command": "codeQL.setCurrentDatabase",
          "when": "false"
        },
        {
          "command": "codeQL.viewAst",
          "when": "resourceScheme == codeql-zip-archive"
        },
        {
          "command": "codeQL.viewCfg",
          "when": "resourceScheme == codeql-zip-archive && config.codeQL.canary"
        },
        {
<<<<<<< HEAD
          "command": "codeQL.chooseDatabaseGithub",
          "when": "config.codeQL.canary"
        },
        {
          "command": "codeQL.chooseDatabaseLgtm",
          "when": "config.codeQL.canary"
        },
        {
=======
>>>>>>> edcac692
          "command": "codeQLDatabases.setCurrentDatabase",
          "when": "false"
        },
        {
          "command": "codeQLDatabases.renameDatabase",
          "when": "false"
        },
        {
          "command": "codeQLDatabases.openDatabaseFolder",
          "when": "false"
        },
        {
          "command": "codeQLDatabases.addDatabaseSource",
          "when": "false"
        },
        {
          "command": "codeQLDatabases.sortByName",
          "when": "false"
        },
        {
          "command": "codeQLDatabases.sortByDateAdded",
          "when": "false"
        },
        {
          "command": "codeQLDatabases.removeDatabase",
          "when": "false"
        },
        {
          "command": "codeQLDatabases.chooseDatabaseFolder",
          "when": "false"
        },
        {
          "command": "codeQLDatabases.chooseDatabaseArchive",
          "when": "false"
        },
        {
          "command": "codeQLDatabases.removeOrphanedDatabases",
          "when": "false"
        },
        {
          "command": "codeQLDatabases.chooseDatabaseInternet",
          "when": "false"
        },
        {
          "command": "codeQLDatabases.chooseDatabaseGithub",
          "when": "false"
        },
        {
          "command": "codeQLDatabases.chooseDatabaseLgtm",
          "when": "false"
        },
        {
          "command": "codeQLDatabases.upgradeDatabase",
          "when": "false"
        },
        {
          "command": "codeQLQueryHistory.openQuery",
          "when": "false"
        },
        {
          "command": "codeQLQueryHistory.removeHistoryItem",
          "when": "false"
        },
        {
          "command": "codeQLQueryHistory.itemClicked",
          "when": "false"
        },
        {
          "command": "codeQLQueryHistory.showQueryLog",
          "when": "false"
        },
        {
          "command": "codeQLQueryHistory.showEvalLog",
          "when": "false"
        },
        {
          "command": "codeQLQueryHistory.showEvalLogSummary",
          "when": "false"
        },
        {
          "command": "codeQLQueryHistory.showEvalLogViewer",
          "when": "false"
        },
        {
          "command": "codeQLQueryHistory.openQueryDirectory",
          "when": "false"
        },
        {
          "command": "codeQLQueryHistory.cancel",
          "when": "false"
        },
        {
          "command": "codeQLQueryHistory.openOnGithub",
          "when": "false"
        },
        {
          "command": "codeQLQueryHistory.copyRepoList",
          "when": "false"
        },
        {
          "command": "codeQLQueryHistory.showQueryText",
          "when": "false"
        },
        {
          "command": "codeQLQueryHistory.exportResults",
          "when": "false"
        },
        {
          "command": "codeQLQueryHistory.viewCsvResults",
          "when": "false"
        },
        {
          "command": "codeQLQueryHistory.viewCsvAlerts",
          "when": "false"
        },
        {
          "command": "codeQLQueryHistory.viewSarifAlerts",
          "when": "false"
        },
        {
          "command": "codeQLQueryHistory.viewDil",
          "when": "false"
        },
        {
          "command": "codeQLQueryHistory.setLabel",
          "when": "false"
        },
        {
          "command": "codeQLQueryHistory.compareWith",
          "when": "false"
        },
        {
          "command": "codeQLQueryHistory.sortByName",
          "when": "false"
        },
        {
          "command": "codeQLQueryHistory.sortByDate",
          "when": "false"
        },
        {
          "command": "codeQLQueryHistory.sortByCount",
          "when": "false"
        },
        {
          "command": "codeQLAstViewer.gotoCode",
          "when": "false"
        },
        {
          "command": "codeQLAstViewer.clear",
          "when": "false"
        },
        {
          "command": "codeQLEvalLogViewer.clear",
          "when": "false"
        },
        {
          "command": "codeQLTests.acceptOutput",
          "when": "false"
        },
        {
          "command": "codeQLTests.showOutputDifferences",
          "when": "false"
        }
      ],
      "editor/context": [
        {
          "command": "codeQL.runQuery",
          "when": "editorLangId == ql && resourceExtname == .ql"
        },
        {
          "command": "codeQL.runQueryOnMultipleDatabases",
          "when": "editorLangId == ql && resourceExtname == .ql"
        },
        {
          "command": "codeQL.runVariantAnalysis",
          "when": "config.codeQL.canary && editorLangId == ql && resourceExtname == .ql"
        },
        {
          "command": "codeQL.viewAst",
          "when": "resourceScheme == codeql-zip-archive"
        },
        {
          "command": "codeQL.viewCfg",
          "when": "resourceScheme == codeql-zip-archive && config.codeQL.canary"
        },
        {
          "command": "codeQL.quickEval",
          "when": "editorLangId == ql"
        },
        {
          "command": "codeQL.openReferencedFile",
          "when": "resourceExtname == .qlref"
        },
        {
          "command": "codeQL.previewQueryHelp",
          "when": "resourceExtname == .qhelp && isWorkspaceTrusted"
        },
        {
          "command": "codeQL.gotoQL",
          "when": "editorLangId == ql-summary && config.codeQL.canary"
        }
      ]
    },
    "viewsContainers": {
      "activitybar": [
        {
          "id": "ql-container",
          "title": "CodeQL",
          "icon": "media/logo.svg"
        }
      ]
    },
    "views": {
      "ql-container": [
        {
          "id": "codeQLDatabases",
          "name": "Databases"
        },
        {
          "id": "codeQLQueryHistory",
          "name": "Query History"
        },
        {
          "id": "codeQLAstViewer",
          "name": "AST Viewer"
        },
        {
          "id": "codeQLEvalLogViewer",
          "name": "Evaluator Log Viewer",
          "when": "config.codeQL.canary"
        }
      ]
    },
    "viewsWelcome": [
      {
        "view": "codeQLAstViewer",
        "contents": "Run the 'CodeQL: View AST' command on an open source file from a CodeQL database.\n[View AST](command:codeQL.viewAst)"
      },
      {
        "view": "codeQLQueryHistory",
        "contents": "Run the 'CodeQL: Run Query' command on a QL query.\n[Run Query](command:codeQL.runQuery)"
      },
      {
        "view": "codeQLDatabases",
<<<<<<< HEAD
        "contents": "Add a CodeQL database:\n[From a folder](command:codeQLDatabases.chooseDatabaseFolder)\n[From an archive](command:codeQLDatabases.chooseDatabaseArchive)\n[From a URL (as a zip file)](command:codeQLDatabases.chooseDatabaseInternet)"
=======
        "contents": "Add a CodeQL database:\n[From a folder](command:codeQLDatabases.chooseDatabaseFolder)\n[From an archive](command:codeQLDatabases.chooseDatabaseArchive)\n[From a URL (as a zip file)](command:codeQLDatabases.chooseDatabaseInternet)\n[From GitHub](command:codeQLDatabases.chooseDatabaseGithub)\n[From LGTM](command:codeQLDatabases.chooseDatabaseLgtm)"
>>>>>>> edcac692
      },
      {
        "view": "codeQLEvalLogViewer",
        "contents": "Run the 'Show Evaluator Log (UI)' command on a CodeQL query run in the Query History view."
      }
    ]
  },
  "scripts": {
    "build": "gulp",
    "watch": "npm-run-all -p watch:*",
    "watch:extension": "tsc --watch",
    "watch:webpack": "gulp watchView",
    "watch:css": "gulp watchCss",
    "test": "mocha --exit -r ts-node/register test/pure-tests/**/*.ts",
    "preintegration": "rm -rf ./out/vscode-tests && gulp",
    "integration": "node ./out/vscode-tests/run-integration-tests.js no-workspace,minimal-workspace",
    "cli-integration": "npm run preintegration && node ./out/vscode-tests/run-integration-tests.js cli-integration",
    "update-vscode": "node ./node_modules/vscode/bin/install",
    "format": "tsfmt -r && eslint src test --ext .ts,.tsx --fix",
    "lint": "eslint src test --ext .ts,.tsx --max-warnings=0",
    "format-staged": "lint-staged"
  },
  "dependencies": {
    "@octokit/rest": "^18.5.6",
    "@octokit/plugin-retry": "^3.0.9",
    "@primer/octicons-react": "^16.3.0",
    "@primer/react": "^35.0.0",
    "@vscode/codicons": "^0.0.31",
    "@vscode/webview-ui-toolkit": "^1.0.0",
    "child-process-promise": "^2.2.1",
    "classnames": "~2.2.6",
    "d3": "^6.3.1",
    "d3-graphviz": "^2.6.1",
    "fs-extra": "^10.0.1",
    "glob-promise": "^4.2.2",
    "immutable": "^4.0.0",
    "js-yaml": "^4.1.0",
    "minimist": "~1.2.6",
    "nanoid": "^3.2.0",
    "node-fetch": "~2.6.7",
    "path-browserify": "^1.0.1",
    "react": "^17.0.2",
    "react-dom": "^17.0.2",
    "semver": "~7.3.2",
    "source-map": "^0.7.4",
    "source-map-support": "^0.5.21",
    "stream": "^0.0.2",
    "stream-chain": "~2.2.4",
    "stream-json": "~1.7.3",
    "styled-components": "^5.3.3",
    "tmp": "^0.1.0",
    "tmp-promise": "~3.0.2",
    "tree-kill": "~1.2.2",
    "unzipper": "~0.10.5",
    "vscode-extension-telemetry": "^0.1.6",
    "vscode-jsonrpc": "^5.0.1",
    "vscode-languageclient": "^6.1.3",
    "vscode-test-adapter-api": "~1.7.0",
    "vscode-test-adapter-util": "~0.7.0",
    "zip-a-folder": "~1.1.3"
  },
  "devDependencies": {
    "@types/chai": "^4.1.7",
    "@types/chai-as-promised": "~7.1.2",
    "@types/child-process-promise": "^2.2.1",
    "@types/classnames": "~2.2.9",
    "@types/d3": "^6.2.0",
    "@types/d3-graphviz": "^2.6.6",
    "@types/del": "^4.0.0",
    "@types/fs-extra": "^9.0.6",
    "@types/glob": "^7.1.1",
    "@types/google-protobuf": "^3.2.7",
    "@types/gulp": "^4.0.9",
    "@types/gulp-replace": "^1.1.0",
    "@types/gulp-sourcemaps": "0.0.32",
    "@types/js-yaml": "^3.12.5",
    "@types/jszip": "~3.1.6",
    "@types/mocha": "^9.0.0",
    "@types/nanoid": "^3.0.0",
    "@types/node": "^16.11.25",
    "@types/node-fetch": "~2.5.2",
    "@types/proxyquire": "~1.3.28",
    "@types/react": "^17.0.2",
    "@types/react-dom": "^17.0.2",
    "@types/sarif": "~2.1.2",
    "@types/semver": "~7.2.0",
    "@types/sinon": "~7.5.2",
    "@types/sinon-chai": "~3.2.3",
    "@types/stream-chain": "~2.0.1",
    "@types/stream-json": "~1.7.1",
    "@types/through2": "^2.0.36",
    "@types/tmp": "^0.1.0",
    "@types/unzipper": "~0.10.1",
    "@types/vscode": "^1.59.0",
    "@types/webpack": "^5.28.0",
    "@types/xml2js": "~0.4.4",
    "@typescript-eslint/eslint-plugin": "^4.26.0",
    "@typescript-eslint/parser": "^4.26.0",
    "ansi-colors": "^4.1.1",
    "applicationinsights": "^1.8.7",
    "chai": "^4.2.0",
    "chai-as-promised": "~7.1.1",
    "css-loader": "~3.1.0",
    "del": "^6.0.0",
    "eslint": "~6.8.0",
    "eslint-plugin-react": "~7.19.0",
    "glob": "^7.1.4",
    "gulp": "^4.0.2",
    "gulp-replace": "^1.1.3",
    "gulp-sourcemaps": "^3.0.0",
    "gulp-typescript": "^5.0.1",
    "husky": "~4.3.8",
    "lint-staged": "~10.2.2",
    "mocha": "^10.0.0",
    "mocha-sinon": "~2.1.2",
    "npm-run-all": "^4.1.5",
    "prettier": "~2.0.5",
    "proxyquire": "~2.1.3",
    "sinon": "~13.0.1",
    "sinon-chai": "~3.5.0",
    "style-loader": "~3.3.1",
    "through2": "^4.0.2",
    "ts-loader": "^8.1.0",
    "ts-node": "^10.7.0",
    "ts-protoc-gen": "^0.9.0",
    "typescript": "^4.5.5",
    "typescript-formatter": "^7.2.2",
    "vsce": "^2.7.0",
    "vscode-test": "^1.4.0",
    "webpack": "^5.62.2",
    "webpack-cli": "^4.6.0"
  },
  "husky": {
    "hooks": {
      "pre-commit": "npm run format-staged",
      "pre-push": "npm run lint && scripts/forbid-mocha-only"
    }
  },
  "lint-staged": {
    "./**/*.{json,css,scss}": [
      "prettier --write"
    ],
    "./**/*.{ts,tsx}": [
      "tsfmt -r",
      "eslint --fix"
    ]
  },
  "resolutions": {
    "glob-parent": "6.0.0"
  }
}<|MERGE_RESOLUTION|>--- conflicted
+++ resolved
@@ -923,17 +923,10 @@
           "when": "resourceScheme == codeql-zip-archive && config.codeQL.canary"
         },
         {
-<<<<<<< HEAD
-          "command": "codeQL.chooseDatabaseGithub",
-          "when": "config.codeQL.canary"
-        },
-        {
           "command": "codeQL.chooseDatabaseLgtm",
           "when": "config.codeQL.canary"
         },
         {
-=======
->>>>>>> edcac692
           "command": "codeQLDatabases.setCurrentDatabase",
           "when": "false"
         },
@@ -1178,11 +1171,7 @@
       },
       {
         "view": "codeQLDatabases",
-<<<<<<< HEAD
-        "contents": "Add a CodeQL database:\n[From a folder](command:codeQLDatabases.chooseDatabaseFolder)\n[From an archive](command:codeQLDatabases.chooseDatabaseArchive)\n[From a URL (as a zip file)](command:codeQLDatabases.chooseDatabaseInternet)"
-=======
-        "contents": "Add a CodeQL database:\n[From a folder](command:codeQLDatabases.chooseDatabaseFolder)\n[From an archive](command:codeQLDatabases.chooseDatabaseArchive)\n[From a URL (as a zip file)](command:codeQLDatabases.chooseDatabaseInternet)\n[From GitHub](command:codeQLDatabases.chooseDatabaseGithub)\n[From LGTM](command:codeQLDatabases.chooseDatabaseLgtm)"
->>>>>>> edcac692
+        "contents": "Add a CodeQL database:\n[From a folder](command:codeQLDatabases.chooseDatabaseFolder)\n[From an archive](command:codeQLDatabases.chooseDatabaseArchive)\n[From a URL (as a zip file)](command:codeQLDatabases.chooseDatabaseInternet)\n[From GitHub](command:codeQLDatabases.chooseDatabaseGithub)"
       },
       {
         "view": "codeQLEvalLogViewer",
