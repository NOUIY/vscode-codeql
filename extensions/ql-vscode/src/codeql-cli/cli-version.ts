import * as semver from "semver";
import { runCodeQlCliCommand } from "./cli";
<<<<<<< HEAD
import { Logger } from "../common";
import { getErrorMessage } from "../common/helpers-pure";
=======
import { Logger } from "../common/logging";
import { getErrorMessage } from "../pure/helpers-pure";
>>>>>>> 7f9208f1

/**
 * Get the version of a CodeQL CLI.
 */
export async function getCodeQlCliVersion(
  codeQlPath: string,
  logger: Logger,
): Promise<semver.SemVer | undefined> {
  try {
    const output: string = await runCodeQlCliCommand(
      codeQlPath,
      ["version"],
      ["--format=terse"],
      "Checking CodeQL version",
      logger,
    );
    return semver.parse(output.trim()) || undefined;
  } catch (e) {
    // Failed to run the version command. This might happen if the cli version is _really_ old, or it is corrupted.
    // Either way, we can't determine compatibility.
    void logger.log(
      `Failed to run 'codeql version'. Reason: ${getErrorMessage(e)}`,
    );
    return undefined;
  }
}<|MERGE_RESOLUTION|>--- conflicted
+++ resolved
@@ -1,12 +1,7 @@
 import * as semver from "semver";
 import { runCodeQlCliCommand } from "./cli";
-<<<<<<< HEAD
-import { Logger } from "../common";
+import { Logger } from "../common/logging";
 import { getErrorMessage } from "../common/helpers-pure";
-=======
-import { Logger } from "../common/logging";
-import { getErrorMessage } from "../pure/helpers-pure";
->>>>>>> 7f9208f1
 
 /**
  * Get the version of a CodeQL CLI.
