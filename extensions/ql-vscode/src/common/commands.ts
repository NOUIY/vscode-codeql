--- conflicted
+++ resolved
@@ -207,10 +207,6 @@
   "codeQLEvalLogViewer.clear": () => Promise<void>;
 };
 
-<<<<<<< HEAD
-// All commands where the implementation is provided by this extension.
-export type AllCodeQLCommands = BaseCommands &
-=======
 export type SummaryLanguageSupportCommands = {
   "codeQL.gotoQL": () => Promise<void>;
 };
@@ -223,9 +219,8 @@
   "codeQL.mockGitHubApiServer.unloadScenario": () => Promise<void>;
 };
 
-export type AllCommands = BaseCommands &
-  ResultsViewCommands &
->>>>>>> 125af113
+// All commands where the implementation is provided by this extension.
+export type AllCodeQLCommands = BaseCommands &
   QueryHistoryCommands &
   LocalDatabasesCommands &
   VariantAnalysisCommands &
