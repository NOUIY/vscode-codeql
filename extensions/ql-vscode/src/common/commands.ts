import type { CommandManager } from "../packages/commands";
import type { Uri } from "vscode";
<<<<<<< HEAD
import type { DatabaseItem } from "../local-databases";
=======
import type { DbTreeViewItem } from "../databases/ui/db-tree-view-item";
>>>>>>> 3c229d24
import type { QueryHistoryInfo } from "../query-history/query-history-info";

// A command function matching the signature that VS Code calls when
// a command on a selection is invoked.
export type SelectionCommandFunction<Item> = (
  singleItem: Item,
  multiSelect: Item[],
) => Promise<void>;

// A command function matching the signature that VS Code calls when
// a command on a selection is invoked when canSelectMany is false.
export type SingleSelectionCommandFunction<Item> = (
  singleItem: Item,
) => Promise<void>;

/**
 * Contains type definitions for all commands used by the extension.
 *
 * To add a new command first define its type here, then provide
 * the implementation in the corresponding `getCommands` function.
 */

// Base commands not tied directly to a module like e.g. variant analysis.
export type BaseCommands = {
  "codeQL.openDocumentation": () => Promise<void>;
};

// Commands used for the query history panel
export type QueryHistoryCommands = {
  // Commands in the "navigation" group
  "codeQLQueryHistory.sortByName": () => Promise<void>;
  "codeQLQueryHistory.sortByDate": () => Promise<void>;
  "codeQLQueryHistory.sortByCount": () => Promise<void>;

  // Commands in the context menu or in the hover menu
  "codeQLQueryHistory.openQueryTitleMenu": SelectionCommandFunction<QueryHistoryInfo>;
  "codeQLQueryHistory.openQueryContextMenu": SelectionCommandFunction<QueryHistoryInfo>;
  "codeQLQueryHistory.removeHistoryItemTitleMenu": SelectionCommandFunction<QueryHistoryInfo>;
  "codeQLQueryHistory.removeHistoryItemContextMenu": SelectionCommandFunction<QueryHistoryInfo>;
  "codeQLQueryHistory.removeHistoryItemContextInline": SelectionCommandFunction<QueryHistoryInfo>;
  "codeQLQueryHistory.renameItem": SelectionCommandFunction<QueryHistoryInfo>;
  "codeQLQueryHistory.compareWith": SelectionCommandFunction<QueryHistoryInfo>;
  "codeQLQueryHistory.showEvalLog": SelectionCommandFunction<QueryHistoryInfo>;
  "codeQLQueryHistory.showEvalLogSummary": SelectionCommandFunction<QueryHistoryInfo>;
  "codeQLQueryHistory.showEvalLogViewer": SelectionCommandFunction<QueryHistoryInfo>;
  "codeQLQueryHistory.showQueryLog": SelectionCommandFunction<QueryHistoryInfo>;
  "codeQLQueryHistory.showQueryText": SelectionCommandFunction<QueryHistoryInfo>;
  "codeQLQueryHistory.openQueryDirectory": SelectionCommandFunction<QueryHistoryInfo>;
  "codeQLQueryHistory.cancel": SelectionCommandFunction<QueryHistoryInfo>;
  "codeQLQueryHistory.exportResults": SelectionCommandFunction<QueryHistoryInfo>;
  "codeQLQueryHistory.viewCsvResults": SelectionCommandFunction<QueryHistoryInfo>;
  "codeQLQueryHistory.viewCsvAlerts": SelectionCommandFunction<QueryHistoryInfo>;
  "codeQLQueryHistory.viewSarifAlerts": SelectionCommandFunction<QueryHistoryInfo>;
  "codeQLQueryHistory.viewDil": SelectionCommandFunction<QueryHistoryInfo>;
  "codeQLQueryHistory.itemClicked": SelectionCommandFunction<QueryHistoryInfo>;
  "codeQLQueryHistory.openOnGithub": SelectionCommandFunction<QueryHistoryInfo>;
  "codeQLQueryHistory.copyRepoList": SelectionCommandFunction<QueryHistoryInfo>;
};

// Commands used for the local databases panel
export type LocalDatabasesCommands = {
  "codeQL.setCurrentDatabase": (uri: Uri) => Promise<void>;
  "codeQL.setDefaultTourDatabase": () => Promise<void>;
  "codeQL.upgradeCurrentDatabase": () => Promise<void>;
  "codeQL.clearCache": () => Promise<void>;

  "codeQLDatabases.chooseDatabaseFolder": () => Promise<void>;
  "codeQLDatabases.chooseDatabaseArchive": () => Promise<void>;
  "codeQLDatabases.chooseDatabaseInternet": () => Promise<void>;
  "codeQLDatabases.chooseDatabaseGithub": () => Promise<void>;
  "codeQLDatabases.setCurrentDatabase": (
    databaseItem: DatabaseItem,
  ) => Promise<void>;
  "codeQLDatabases.sortByName": () => Promise<void>;
  "codeQLDatabases.sortByDateAdded": () => Promise<void>;
  "codeQLDatabases.removeOrphanedDatabases": () => Promise<void>;

  "codeQLDatabases.removeDatabase": SelectionCommandFunction<DatabaseItem>;
  "codeQLDatabases.upgradeDatabase": SelectionCommandFunction<DatabaseItem>;
  "codeQLDatabases.renameDatabase": SelectionCommandFunction<DatabaseItem>;
  "codeQLDatabases.openDatabaseFolder": SelectionCommandFunction<DatabaseItem>;
  "codeQLDatabases.addDatabaseSource": SelectionCommandFunction<DatabaseItem>;
};

// Commands tied to variant analysis
export type VariantAnalysisCommands = {
  "codeQL.openVariantAnalysisLogs": (
    variantAnalysisId: number,
  ) => Promise<void>;
  "codeQL.runVariantAnalysis": (uri?: Uri) => Promise<void>;
  "codeQL.runVariantAnalysisContextEditor": (uri?: Uri) => Promise<void>;
};

export type DatabasePanelCommands = {
  "codeQLVariantAnalysisRepositories.openConfigFile": () => Promise<void>;
  "codeQLVariantAnalysisRepositories.addNewDatabase": () => Promise<void>;
  "codeQLVariantAnalysisRepositories.addNewList": () => Promise<void>;
  "codeQLVariantAnalysisRepositories.setupControllerRepository": () => Promise<void>;

  "codeQLVariantAnalysisRepositories.setSelectedItem": SingleSelectionCommandFunction<DbTreeViewItem>;
  "codeQLVariantAnalysisRepositories.setSelectedItemContextMenu": SingleSelectionCommandFunction<DbTreeViewItem>;
  "codeQLVariantAnalysisRepositories.openOnGitHubContextMenu": SingleSelectionCommandFunction<DbTreeViewItem>;
  "codeQLVariantAnalysisRepositories.renameItemContextMenu": SingleSelectionCommandFunction<DbTreeViewItem>;
  "codeQLVariantAnalysisRepositories.removeItemContextMenu": SingleSelectionCommandFunction<DbTreeViewItem>;
};

export type AllCommands = BaseCommands &
  QueryHistoryCommands &
<<<<<<< HEAD
  LocalDatabasesCommands &
  VariantAnalysisCommands;
=======
  VariantAnalysisCommands &
  DatabasePanelCommands;
>>>>>>> 3c229d24

export type AppCommandManager = CommandManager<AllCommands>;<|MERGE_RESOLUTION|>--- conflicted
+++ resolved
@@ -1,10 +1,7 @@
 import type { CommandManager } from "../packages/commands";
 import type { Uri } from "vscode";
-<<<<<<< HEAD
+import type { DbTreeViewItem } from "../databases/ui/db-tree-view-item";
 import type { DatabaseItem } from "../local-databases";
-=======
-import type { DbTreeViewItem } from "../databases/ui/db-tree-view-item";
->>>>>>> 3c229d24
 import type { QueryHistoryInfo } from "../query-history/query-history-info";
 
 // A command function matching the signature that VS Code calls when
@@ -113,12 +110,8 @@
 
 export type AllCommands = BaseCommands &
   QueryHistoryCommands &
-<<<<<<< HEAD
   LocalDatabasesCommands &
-  VariantAnalysisCommands;
-=======
   VariantAnalysisCommands &
   DatabasePanelCommands;
->>>>>>> 3c229d24
 
 export type AppCommandManager = CommandManager<AllCommands>;