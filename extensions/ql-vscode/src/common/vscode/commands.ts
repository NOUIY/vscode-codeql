--- conflicted
+++ resolved
@@ -5,18 +5,13 @@
   showAndLogWarningMessage,
   showAndLogExceptionWithTelemetry,
 } from "../logging";
-<<<<<<< HEAD
-import { asError, getErrorMessage, getErrorStack } from "../helpers-pure";
-import { redactableError } from "../errors";
-=======
 import { extLogger } from "../logging/vscode";
 import {
   asError,
   getErrorMessage,
   getErrorStack,
-} from "../../pure/helpers-pure";
-import { redactableError } from "../../pure/errors";
->>>>>>> 7f9208f1
+} from "../../common/helpers-pure";
+import { redactableError } from "../../common/errors";
 import { UserCancellationException } from "./progress";
 import { telemetryListener } from "./telemetry";
 import { AppTelemetry } from "../telemetry";
