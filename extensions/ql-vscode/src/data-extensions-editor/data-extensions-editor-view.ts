import {
  CancellationTokenSource,
  ExtensionContext,
  Uri,
  ViewColumn,
  workspace,
} from "vscode";
import { AbstractWebview, WebviewPanelConfig } from "../abstract-webview";
import {
  FromDataExtensionsEditorMessage,
  ToDataExtensionsEditorMessage,
} from "../pure/interface-types";
import { ProgressUpdate } from "../progress";
import { extLogger, TeeLogger } from "../common";
import { CoreCompletedQuery, QueryRunner } from "../queryRunner";
import { qlpackOfDatabase } from "../contextual/queryResolver";
import { file } from "tmp-promise";
import { readFile, writeFile } from "fs-extra";
import { dump, load } from "js-yaml";
<<<<<<< HEAD
import { getOnDiskWorkspaceFolders } from "../helpers";
import { DatabaseItem, DatabaseManager } from "../local-databases";
import { CodeQLCliServer } from "../cli";
import { assertNever, getErrorMessage } from "../pure/helpers-pure";
import { generateFlowModel } from "./generate-flow-model";
import { ModeledMethod } from "./interface";
import { promptImportGithubDatabase } from "../databaseFetcher";
import { App } from "../common/app";
=======
import {
  getOnDiskWorkspaceFolders,
  showAndLogExceptionWithTelemetry,
} from "../helpers";
import { DatabaseItem } from "../local-databases";
import { CodeQLCliServer } from "../cli";
import { asError, assertNever, getErrorMessage } from "../pure/helpers-pure";
import { decodeBqrsToExternalApiUsages } from "./bqrs";
import { redactableError } from "../pure/errors";
>>>>>>> 478d6837

export class DataExtensionsEditorView extends AbstractWebview<
  ToDataExtensionsEditorMessage,
  FromDataExtensionsEditorMessage
> {
  public constructor(
    ctx: ExtensionContext,
    private readonly app: App,
    private readonly databaseManager: DatabaseManager,
    private readonly cliServer: CodeQLCliServer,
    private readonly queryRunner: QueryRunner,
    private readonly queryStorageDir: string,
    private readonly databaseItem: DatabaseItem,
  ) {
    super(ctx);
  }

  public async openView() {
    const panel = await this.getPanel();
    panel.reveal(undefined, true);

    await this.waitForPanelLoaded();
  }

  protected async getPanelConfig(): Promise<WebviewPanelConfig> {
    return {
      viewId: "data-extensions-editor",
      title: "Data Extensions Editor",
      viewColumn: ViewColumn.Active,
      preserveFocus: true,
      view: "data-extensions-editor",
    };
  }

  protected onPanelDispose(): void {
    // Nothing to do here
  }

  protected async onMessage(
    msg: FromDataExtensionsEditorMessage,
  ): Promise<void> {
    switch (msg.t) {
      case "viewLoaded":
        await this.onWebViewLoaded();

        break;
      case "applyDataExtensionYaml":
        await this.saveYaml(msg.yaml);
        await this.loadExternalApiUsages();

        break;
      case "generateExternalApi":
        await this.generateExternalApi();

        break;
      default:
        assertNever(msg);
    }
  }

  protected async onWebViewLoaded() {
    super.onWebViewLoaded();

    await Promise.all([this.loadExternalApiUsages(), this.readExistingYaml()]);
  }

  protected async saveYaml(yaml: string): Promise<void> {
    const modelFilename = this.modelFileName;
    if (!modelFilename) {
      return;
    }

    await writeFile(modelFilename, yaml);

    void extLogger.log(`Saved data extension YAML to ${modelFilename}`);
  }

  protected async readExistingYaml(): Promise<void> {
    const modelFilename = this.modelFileName;
    if (!modelFilename) {
      return;
    }

    try {
      const yaml = await readFile(modelFilename, "utf8");

      const data = load(yaml, {
        filename: modelFilename,
      });

      await this.postMessage({
        t: "setExistingYamlData",
        data,
      });
    } catch (e: unknown) {
      void extLogger.log(`Unable to read data extension YAML: ${e}`);
    }
  }

  protected async loadExternalApiUsages(): Promise<void> {
    try {
      const queryResult = await this.runQuery();
      if (!queryResult) {
        await this.clearProgress();
        return;
      }

      await this.showProgress({
        message: "Loading results",
        step: 1100,
        maxStep: 1500,
      });

      const bqrsPath = queryResult.outputDir.bqrsPath;

      const bqrsChunk = await this.getResults(bqrsPath);
      if (!bqrsChunk) {
        await this.clearProgress();
        return;
      }

      await this.showProgress({
        message: "Finalizing results",
        step: 1450,
        maxStep: 1500,
      });

      const externalApiUsages = decodeBqrsToExternalApiUsages(bqrsChunk);

      await this.postMessage({
        t: "setExternalApiUsages",
        externalApiUsages,
      });

      await this.clearProgress();
    } catch (err) {
      void showAndLogExceptionWithTelemetry(
        redactableError(
          asError(err),
        )`Failed to load external APi usages: ${getErrorMessage(err)}`,
      );
    }
  }

  protected async generateExternalApi(): Promise<void> {
    const tokenSource = new CancellationTokenSource();

    const selectedDatabase = this.databaseManager.currentDatabaseItem;

    const database = await promptImportGithubDatabase(
      this.app.commands,
      this.databaseManager,
      this.app.workspaceStoragePath ?? this.app.globalStoragePath,
      this.app.credentials,
      (update) => this.showProgress(update),
      tokenSource.token,
      this.cliServer,
    );
    if (!database) {
      await this.clearProgress();
      void extLogger.log("No database chosen");

      return;
    }

    await this.databaseManager.setCurrentDatabaseItem(selectedDatabase);

    const workspaceFolder = workspace.workspaceFolders?.find(
      (folder) => folder.name === "ql",
    );
    if (!workspaceFolder) {
      void extLogger.log("No workspace folder 'ql' found");

      return;
    }

    await this.showProgress({
      step: 0,
      maxStep: 4000,
      message: "Generating external API",
    });

    try {
      await generateFlowModel(
        this.cliServer,
        this.queryRunner,
        this.queryStorageDir,
        workspaceFolder.uri.fsPath,
        database,
        async (results) => {
          const modeledMethodsByName: Record<string, ModeledMethod> = {};

          for (const result of results) {
            modeledMethodsByName[result[0]] = result[1];
          }

          await this.postMessage({
            t: "addModeledMethods",
            modeledMethods: modeledMethodsByName,
          });
        },
        (update) => this.showProgress(update),
        tokenSource.token,
      );
    } catch (e: unknown) {
      void extLogger.log(`Error: ${getErrorMessage(e)}`);
    }

    await this.databaseManager.removeDatabaseItem(
      () =>
        this.showProgress({
          step: 3900,
          maxStep: 4000,
          message: "Removing temporary database",
        }),
      tokenSource.token,
      database,
    );

    await this.clearProgress();
  }

  private async runQuery(): Promise<CoreCompletedQuery | undefined> {
    const qlpacks = await qlpackOfDatabase(this.cliServer, this.databaseItem);

    const packsToSearch = [qlpacks.dbschemePack];
    if (qlpacks.queryPack) {
      packsToSearch.push(qlpacks.queryPack);
    }

    const suiteFile = (
      await file({
        postfix: ".qls",
      })
    ).path;
    const suiteYaml = [];
    for (const qlpack of packsToSearch) {
      suiteYaml.push({
        from: qlpack,
        queries: ".",
        include: {
          id: `${this.databaseItem.language}/telemetry/fetch-external-apis`,
        },
      });
    }
    await writeFile(suiteFile, dump(suiteYaml), "utf8");

    const queries = await this.cliServer.resolveQueriesInSuite(
      suiteFile,
      getOnDiskWorkspaceFolders(),
    );

    if (queries.length !== 1) {
      void extLogger.log(`Expected exactly one query, got ${queries.length}`);
      return;
    }

    const query = queries[0];

    const tokenSource = new CancellationTokenSource();

    const queryRun = this.queryRunner.createQueryRun(
      this.databaseItem.databaseUri.fsPath,
      { queryPath: query, quickEvalPosition: undefined },
      false,
      getOnDiskWorkspaceFolders(),
      undefined,
      this.queryStorageDir,
      undefined,
      undefined,
    );

    return queryRun.evaluate(
      (update) => this.showProgress(update, 1500),
      tokenSource.token,
      new TeeLogger(this.queryRunner.logger, queryRun.outputDir.logPath),
    );
  }

  private async getResults(bqrsPath: string) {
    const bqrsInfo = await this.cliServer.bqrsInfo(bqrsPath);
    if (bqrsInfo["result-sets"].length !== 1) {
      void extLogger.log(
        `Expected exactly one result set, got ${bqrsInfo["result-sets"].length}`,
      );
      return undefined;
    }

    const resultSet = bqrsInfo["result-sets"][0];

    await this.showProgress({
      message: "Decoding results",
      step: 1200,
      maxStep: 1500,
    });

    return this.cliServer.bqrsDecode(bqrsPath, resultSet.name);
  }

  /*
   * Progress in this class is a bit weird. Most of the progress is based on running the query.
   * Query progress is always between 0 and 1000. However, we still have some steps that need
   * to be done after the query has finished. Therefore, the maximum step is 1500. This captures
   * that there's 1000 steps of the query progress since that takes the most time, and then
   * an additional 500 steps for the rest of the work. The progress doesn't need to be 100%
   * accurate, so this is just a rough estimate.
   */
  private async showProgress(update: ProgressUpdate, maxStep?: number) {
    await this.postMessage({
      t: "showProgress",
      step: update.step,
      maxStep: maxStep ?? update.maxStep,
      message: update.message,
    });
  }

  private async clearProgress() {
    await this.showProgress({
      step: 0,
      maxStep: 0,
      message: "",
    });
  }

  private get modelFileName(): string | undefined {
    const workspaceFolder = workspace.workspaceFolders?.find(
      (folder) => folder.name === "ql",
    );
    if (!workspaceFolder) {
      void extLogger.log("No workspace folder 'ql' found");

      return;
    }

    return Uri.joinPath(
      workspaceFolder.uri,
      "java/ql/lib/ext",
      `${this.databaseItem.name.replaceAll("/", ".")}.model.yml`,
    ).fsPath;
  }
}<|MERGE_RESOLUTION|>--- conflicted
+++ resolved
@@ -17,26 +17,19 @@
 import { file } from "tmp-promise";
 import { readFile, writeFile } from "fs-extra";
 import { dump, load } from "js-yaml";
-<<<<<<< HEAD
-import { getOnDiskWorkspaceFolders } from "../helpers";
-import { DatabaseItem, DatabaseManager } from "../local-databases";
-import { CodeQLCliServer } from "../cli";
-import { assertNever, getErrorMessage } from "../pure/helpers-pure";
-import { generateFlowModel } from "./generate-flow-model";
-import { ModeledMethod } from "./interface";
-import { promptImportGithubDatabase } from "../databaseFetcher";
-import { App } from "../common/app";
-=======
 import {
   getOnDiskWorkspaceFolders,
   showAndLogExceptionWithTelemetry,
 } from "../helpers";
-import { DatabaseItem } from "../local-databases";
+import { DatabaseItem, DatabaseManager } from "../local-databases";
 import { CodeQLCliServer } from "../cli";
 import { asError, assertNever, getErrorMessage } from "../pure/helpers-pure";
+import { generateFlowModel } from "./generate-flow-model";
+import { promptImportGithubDatabase } from "../databaseFetcher";
+import { App } from "../common/app";
 import { decodeBqrsToExternalApiUsages } from "./bqrs";
 import { redactableError } from "../pure/errors";
->>>>>>> 478d6837
+import { ModeledMethod } from "./modeled-method";
 
 export class DataExtensionsEditorView extends AbstractWebview<
   ToDataExtensionsEditorMessage,
