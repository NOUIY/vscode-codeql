--- conflicted
+++ resolved
@@ -6,9 +6,6 @@
   url: ResolvableLocationValue;
 };
 
-<<<<<<< HEAD
-export interface MethodSignature {
-=======
 export enum CallClassification {
   Unknown = "unknown",
   Source = "source",
@@ -20,12 +17,7 @@
   classification: CallClassification;
 };
 
-export type ExternalApiUsage = {
-  /**
-   * Contains the name of the library containing the method declaration, e.g. `sql2o-1.6.0.jar` or `System.Runtime.dll`
-   */
-  library: string;
->>>>>>> 10d9213d
+export interface MethodSignature {
   /**
    * A unique signature that can be used to identify this external API usage.
    *
@@ -53,11 +45,6 @@
    * If so, there is no need for the user to model it themselves.
    */
   supported: boolean;
-<<<<<<< HEAD
-  usages: Call[];
-}
-=======
   supportedType: ModeledMethodType;
   usages: Usage[];
-};
->>>>>>> 10d9213d
+}