import { App } from "../common/app";
import { AppEvent, AppEventEmitter } from "../common/events";
import { ValueResult } from "../common/value-result";
import { DbConfigStore } from "./config/db-config-store";
import { DbItem, DbItemKind, remoteDbKinds } from "./db-item";
import { calculateNewExpandedState } from "./db-item-expansion";
import {
  getSelectedDbItem,
  mapDbItemToSelectedDbItem,
} from "./db-item-selection";
import { createLocalTree, createRemoteTree } from "./db-tree-creator";
import { DbConfigValidationError } from "./db-validation-errors";

export class DbManager {
  public readonly onDbItemsChanged: AppEvent<void>;
  private readonly onDbItemsChangesEventEmitter: AppEventEmitter<void>;

  constructor(app: App, private readonly dbConfigStore: DbConfigStore) {
    this.onDbItemsChangesEventEmitter = app.createEventEmitter<void>();
    this.onDbItemsChanged = this.onDbItemsChangesEventEmitter.event;

    this.dbConfigStore.onDidChangeConfig(() => {
      this.onDbItemsChangesEventEmitter.fire();
    });
  }

  public getSelectedDbItem(): DbItem | undefined {
    const dbItemsResult = this.getDbItems();

    if (dbItemsResult.errors.length > 0) {
      return undefined;
    }

    return getSelectedDbItem(dbItemsResult.value);
  }

  public getDbItems(): ValueResult<DbItem[], DbConfigValidationError> {
    const configResult = this.dbConfigStore.getConfig();
    if (configResult.isFailure) {
      return ValueResult.fail(configResult.errors);
    }

    return ValueResult.ok([
      createRemoteTree(configResult.value),
      createLocalTree(configResult.value),
    ]);
  }

  public getConfigPath(): string {
    return this.dbConfigStore.getConfigPath();
  }

  public async setSelectedDbItem(dbItem: DbItem): Promise<void> {
    const selectedDbItem = mapDbItemToSelectedDbItem(dbItem);
    if (selectedDbItem) {
      await this.dbConfigStore.setSelectedDbItem(selectedDbItem);
    }
  }

  public async updateDbItemExpandedState(
    dbItem: DbItem,
    itemExpanded: boolean,
  ): Promise<void> {
    const configResult = this.dbConfigStore.getConfig();
    if (configResult.isFailure) {
      throw Error("Cannot update expanded state if config is not loaded");
    }

    const newExpandedItems = calculateNewExpandedState(
      configResult.value.expanded,
      dbItem,
      itemExpanded,
    );

    await this.dbConfigStore.updateExpandedState(newExpandedItems);
  }

<<<<<<< HEAD
  public async addNewRemoteRepo(nwo: string): Promise<void> {
    await this.dbConfigStore.addRemoteRepo(nwo);
  }

  public async addNewRemoteOwner(owner: string): Promise<void> {
    await this.dbConfigStore.addRemoteOwner(owner);
  }

  public async addNewRemoteList(listName: string): Promise<void> {
    if (listName === "") {
      throw Error("List name cannot be empty");
=======
  public async addNewList(kind: DbItemKind, listName: string): Promise<void> {
    if (remoteDbKinds.includes(kind)) {
      if (listName === "") {
        throw Error("List name cannot be empty");
      }
      if (this.dbConfigStore.doesRemoteListExist(listName)) {
        throw Error(`A list with the name '${listName}' already exists`);
      }

      await this.dbConfigStore.addRemoteList(listName);
    } else {
      throw Error("Cannot add a local list");
>>>>>>> 5a324864
    }
  }

  public doesRemoteListExist(listName: string): boolean {
    return this.dbConfigStore.doesRemoteListExist(listName);
  }
}<|MERGE_RESOLUTION|>--- conflicted
+++ resolved
@@ -75,7 +75,6 @@
     await this.dbConfigStore.updateExpandedState(newExpandedItems);
   }
 
-<<<<<<< HEAD
   public async addNewRemoteRepo(nwo: string): Promise<void> {
     await this.dbConfigStore.addRemoteRepo(nwo);
   }
@@ -84,10 +83,6 @@
     await this.dbConfigStore.addRemoteOwner(owner);
   }
 
-  public async addNewRemoteList(listName: string): Promise<void> {
-    if (listName === "") {
-      throw Error("List name cannot be empty");
-=======
   public async addNewList(kind: DbItemKind, listName: string): Promise<void> {
     if (remoteDbKinds.includes(kind)) {
       if (listName === "") {
@@ -100,7 +95,6 @@
       await this.dbConfigStore.addRemoteList(listName);
     } else {
       throw Error("Cannot add a local list");
->>>>>>> 5a324864
     }
   }
 
