--- conflicted
+++ resolved
@@ -1,13 +1,9 @@
 import { QueryLanguage } from "../../common/query-language";
-<<<<<<< HEAD
 import {
   ModelsAsDataLanguage,
   ModelsAsDataLanguagePredicates,
 } from "./models-as-data";
-=======
-import { ModelsAsDataLanguage } from "./models-as-data";
 import { ruby } from "./ruby";
->>>>>>> b47c561d
 import { staticLanguage } from "./static";
 
 const languages: Partial<Record<QueryLanguage, ModelsAsDataLanguage>> = {
