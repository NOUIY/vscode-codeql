import {
  Event,
  EventEmitter,
  ThemeColor,
  ThemeIcon,
  TreeDataProvider,
  TreeItem,
  TreeItemCollapsibleState,
  Uri,
} from "vscode";
import { DisposableObject } from "../../common/disposable-object";
import { Method, Usage } from "../method";
import { DatabaseItem } from "../../databases/local-databases";
import { relative } from "path";
import { CodeQLCliServer } from "../../codeql-cli/cli";
import { INITIAL_HIDE_MODELED_METHODS_VALUE } from "../shared/hide-modeled-methods";
import { getModelingStatusForModeledMethods } from "../shared/modeling-status";
import { assertNever } from "../../common/helpers-pure";
import { ModeledMethod } from "../modeled-method";

export class MethodsUsageDataProvider
  extends DisposableObject
  implements TreeDataProvider<MethodsUsageTreeViewItem>
{
  private methods: Method[] = [];
  private databaseItem: DatabaseItem | undefined = undefined;
  private sourceLocationPrefix: string | undefined = undefined;
  private hideModeledMethods: boolean = INITIAL_HIDE_MODELED_METHODS_VALUE;
  private modeledMethods: Record<string, ModeledMethod[]> = {};
  private modifiedMethodSignatures: Set<string> = new Set();

  private readonly onDidChangeTreeDataEmitter = this.push(
    new EventEmitter<void>(),
  );

  public constructor(private readonly cliServer: CodeQLCliServer) {
    super();
  }

  public get onDidChangeTreeData(): Event<void> {
    return this.onDidChangeTreeDataEmitter.event;
  }

  /**
   * Update the data displayed in the tree view.
   *
   * Will only trigger an update if the data has changed. This relies on
   * object identity, so be sure to not mutate the data passed to this
   * method and instead always pass new objects/arrays.
   */
  public async setState(
    methods: Method[],
    databaseItem: DatabaseItem,
    hideModeledMethods: boolean,
    modeledMethods: Record<string, ModeledMethod[]>,
    modifiedMethodSignatures: Set<string>,
  ): Promise<void> {
    if (
      this.methods !== methods ||
      this.databaseItem !== databaseItem ||
      this.hideModeledMethods !== hideModeledMethods ||
      this.modeledMethods !== modeledMethods ||
      this.modifiedMethodSignatures !== modifiedMethodSignatures
    ) {
      this.methods = methods;
      this.databaseItem = databaseItem;
      this.sourceLocationPrefix =
        await this.databaseItem.getSourceLocationPrefix(this.cliServer);
      this.hideModeledMethods = hideModeledMethods;
      this.modeledMethods = modeledMethods;
      this.modifiedMethodSignatures = modifiedMethodSignatures;

      this.onDidChangeTreeDataEmitter.fire();
    }
  }

  getTreeItem(item: MethodsUsageTreeViewItem): TreeItem {
    if (isExternalApiUsage(item)) {
      return {
        label: `${item.packageName}.${item.typeName}.${item.methodName}${item.methodParameters}`,
        collapsibleState: TreeItemCollapsibleState.Collapsed,
        iconPath: this.getModelingStatusIcon(item),
      };
    } else {
      const method = this.getParent(item);
      return {
        label: item.label,
        description: `${this.relativePathWithinDatabase(item.url.uri)} [${
          item.url.startLine
        }, ${item.url.endLine}]`,
        collapsibleState: TreeItemCollapsibleState.None,
        command: {
          title: "Show usage",
          command: "codeQLModelEditor.jumpToUsageLocation",
          arguments: [method, item, this.databaseItem],
        },
      };
    }
  }

  private getModelingStatusIcon(method: Method): ThemeIcon {
    const modeledMethods = this.modeledMethods[method.signature];
    const modifiedMethod = this.modifiedMethodSignatures.has(method.signature);

<<<<<<< HEAD
    const status = getModelingStatusForModeledMethods(
      modeledMethods,
=======
    const status = getModelingStatus(
      modeledMethod ? [modeledMethod] : [],
>>>>>>> 623890ad
      modifiedMethod,
    );
    switch (status) {
      case "unmodeled":
        return new ThemeIcon("error", new ThemeColor("errorForeground"));
      case "unsaved":
        return new ThemeIcon("pass", new ThemeColor("testing.iconPassed"));
      case "saved":
        return new ThemeIcon(
          "pass-filled",
          new ThemeColor("testing.iconPassed"),
        );
      default:
        assertNever(status);
    }
  }

  private relativePathWithinDatabase(uri: string): string {
    const parsedUri = Uri.parse(uri);
    if (this.sourceLocationPrefix) {
      return relative(this.sourceLocationPrefix, parsedUri.fsPath);
    } else {
      return parsedUri.fsPath;
    }
  }

  getChildren(item?: MethodsUsageTreeViewItem): MethodsUsageTreeViewItem[] {
    if (item === undefined) {
      if (this.hideModeledMethods) {
        return this.methods.filter((api) => !api.supported);
      } else {
        return this.methods;
      }
    } else if (isExternalApiUsage(item)) {
      return item.usages;
    } else {
      return [];
    }
  }

  getParent(
    item: MethodsUsageTreeViewItem,
  ): MethodsUsageTreeViewItem | undefined {
    if (isExternalApiUsage(item)) {
      return undefined;
    } else {
      return this.methods.find((e) => e.usages.includes(item));
    }
  }

  public resolveCanonicalUsage(usage: Usage): Usage | undefined {
    for (const method of this.methods) {
      for (const u of method.usages) {
        if (usagesAreEqual(u, usage)) {
          return u;
        }
      }
    }
    return undefined;
  }
}

export type MethodsUsageTreeViewItem = Method | Usage;

function isExternalApiUsage(item: MethodsUsageTreeViewItem): item is Method {
  return (item as any).usages !== undefined;
}

function usagesAreEqual(u1: Usage, u2: Usage): boolean {
  return (
    u1.label === u2.label &&
    u1.classification === u2.classification &&
    u1.url.uri === u2.url.uri &&
    u1.url.startLine === u2.url.startLine &&
    u1.url.startColumn === u2.url.startColumn &&
    u1.url.endLine === u2.url.endLine &&
    u1.url.endColumn === u2.url.endColumn
  );
}<|MERGE_RESOLUTION|>--- conflicted
+++ resolved
@@ -14,7 +14,7 @@
 import { relative } from "path";
 import { CodeQLCliServer } from "../../codeql-cli/cli";
 import { INITIAL_HIDE_MODELED_METHODS_VALUE } from "../shared/hide-modeled-methods";
-import { getModelingStatusForModeledMethods } from "../shared/modeling-status";
+import { getModelingStatus } from "../shared/modeling-status";
 import { assertNever } from "../../common/helpers-pure";
 import { ModeledMethod } from "../modeled-method";
 
@@ -102,15 +102,7 @@
     const modeledMethods = this.modeledMethods[method.signature];
     const modifiedMethod = this.modifiedMethodSignatures.has(method.signature);
 
-<<<<<<< HEAD
-    const status = getModelingStatusForModeledMethods(
-      modeledMethods,
-=======
-    const status = getModelingStatus(
-      modeledMethod ? [modeledMethod] : [],
->>>>>>> 623890ad
-      modifiedMethod,
-    );
+    const status = getModelingStatus(modeledMethods, modifiedMethod);
     switch (status) {
       case "unmodeled":
         return new ThemeIcon("error", new ThemeColor("errorForeground"));
