import * as sarif from "sarif";
import {
  RawResultSet,
  ResultRow,
  ResultSetSchema,
  Column,
  ResolvableLocationValue,
} from "./bqrs-cli-types";
import {
  VariantAnalysis,
  VariantAnalysisScannedRepositoryResult,
  VariantAnalysisScannedRepositoryState,
} from "../variant-analysis/shared/variant-analysis";
import { RepositoriesFilterSortStateWithIds } from "./variant-analysis-filter-sort";
import { ErrorLike } from "./errors";
import { DataFlowPaths } from "../variant-analysis/shared/data-flow-paths";
import { ExternalApiUsage } from "../data-extensions-editor/external-api-usage";

/**
 * This module contains types and code that are shared between
 * the webview and the extension.
 */

export const SELECT_TABLE_NAME = "#select";
export const ALERTS_TABLE_NAME = "alerts";
export const GRAPH_TABLE_NAME = "graph";

export type RawTableResultSet = { t: "RawResultSet" } & RawResultSet;
export type InterpretedResultSet<T> = {
  t: "InterpretedResultSet";
  readonly schema: ResultSetSchema;
  name: string;
  interpretation: InterpretationT<T>;
};

export type ResultSet =
  | RawTableResultSet
  | InterpretedResultSet<InterpretationData>;

/**
 * Only ever show this many rows in a raw result table.
 */
export const RAW_RESULTS_LIMIT = 10000;

export interface DatabaseInfo {
  name: string;
  databaseUri: string;
}

/** Arbitrary query metadata */
export interface QueryMetadata {
  name?: string;
  description?: string;
  id?: string;
  kind?: string;
  scored?: string;
}

export type SarifInterpretationData = {
  t: "SarifInterpretationData";
  /**
   * sortState being undefined means don't sort, just present results in the order
   * they appear in the sarif file.
   */
  sortState?: InterpretedResultsSortState;
} & sarif.Log;

export type GraphInterpretationData = {
  t: "GraphInterpretationData";
  dot: string[];
};

export type InterpretationData =
  | SarifInterpretationData
  | GraphInterpretationData;

export interface InterpretationT<T> {
  sourceLocationPrefix: string;
  numTruncatedResults: number;
  numTotalResults: number;
  data: T;
}

export type Interpretation = InterpretationT<InterpretationData>;

export interface ResultsPaths {
  resultsPath: string;
  interpretedResultsPath: string;
}

export interface SortedResultSetInfo {
  resultsPath: string;
  sortState: RawResultsSortState;
}

export type SortedResultsMap = { [resultSet: string]: SortedResultSetInfo };

/**
 * A message to indicate that the results are being updated.
 *
 * As a result of receiving this message, listeners might want to display a loading indicator.
 */
export interface ResultsUpdatingMsg {
  t: "resultsUpdating";
}

/**
 * Message to set the initial state of the results view with a new
 * query.
 */
export interface SetStateMsg {
  t: "setState";
  resultsPath: string;
  origResultsPaths: ResultsPaths;
  sortedResultsMap: SortedResultsMap;
  interpretation: undefined | Interpretation;
  database: DatabaseInfo;
  metadata?: QueryMetadata;
  queryName: string;
  queryPath: string;
  /**
   * Whether to keep displaying the old results while rendering the new results.
   *
   * This is useful to prevent properties like scroll state being lost when rendering the sorted results after sorting a column.
   */
  shouldKeepOldResultsWhileRendering: boolean;

  /**
   * An experimental way of providing results from the extension.
   * Should be in the WebviewParsedResultSets branch of the type
   * unless config.EXPERIMENTAL_BQRS_SETTING is set to true.
   */
  parsedResultSets: ParsedResultSets;
}

/**
 * Message indicating that the results view should display interpreted
 * results.
 */
export interface ShowInterpretedPageMsg {
  t: "showInterpretedPage";
  interpretation: Interpretation;
  database: DatabaseInfo;
  metadata?: QueryMetadata;
  pageNumber: number;
  numPages: number;
  pageSize: number;
  resultSetNames: string[];
  queryName: string;
  queryPath: string;
}

export const enum NavigationDirection {
  up = "up",
  down = "down",
  left = "left",
  right = "right",
}

/** Move up, down, left, or right in the result viewer. */
export interface NavigateMsg {
  t: "navigate";
  direction: NavigationDirection;
}

/**
 * A message indicating that the results view should untoggle the
 * "Show results in Problems view" checkbox.
 */
export interface UntoggleShowProblemsMsg {
  t: "untoggleShowProblems";
}

/**
 * A message sent into the results view.
 */
export type IntoResultsViewMsg =
  | ResultsUpdatingMsg
  | SetStateMsg
  | ShowInterpretedPageMsg
  | NavigateMsg
  | UntoggleShowProblemsMsg;

/**
 * A message sent from the results view.
 */
export type FromResultsViewMsg =
  | CommonFromViewMessages
  | ViewSourceFileMsg
  | ToggleDiagnostics
  | ChangeRawResultsSortMsg
  | ChangeInterpretedResultsSortMsg
  | ChangePage
  | OpenFileMsg;

/**
 * Message from the results view to open a database source
 * file at the provided location.
 */
export interface ViewSourceFileMsg {
  t: "viewSourceFile";
  loc: ResolvableLocationValue;
  databaseUri: string;
}

/**
 * Message from the results view to open a file in an editor.
 */
export interface OpenFileMsg {
  t: "openFile";
  /* Full path to the file to open. */
  filePath: string;
}

/**
 * Message from the results view to toggle the display of
 * query diagnostics.
 */
interface ToggleDiagnostics {
  t: "toggleDiagnostics";
  databaseUri: string;
  metadata?: QueryMetadata;
  origResultsPaths: ResultsPaths;
  visible: boolean;
  kind?: string;
}

/**
 * Message from a view signal that loading is complete.
 */
interface ViewLoadedMsg {
  t: "viewLoaded";
  viewName: string;
}

interface TelemetryMessage {
  t: "telemetry";
  action: string;
}

interface UnhandledErrorMessage {
  t: "unhandledError";
  error: ErrorLike;
}

type CommonFromViewMessages =
  | ViewLoadedMsg
  | TelemetryMessage
  | UnhandledErrorMessage;

/**
 * Message from the results view to signal a request to change the
 * page.
 */
interface ChangePage {
  t: "changePage";
  pageNumber: number; // 0-indexed, displayed to the user as 1-indexed
  selectedTable: string;
}

export enum SortDirection {
  asc,
  desc,
}

export interface RawResultsSortState {
  columnIndex: number;
  sortDirection: SortDirection;
}

export type InterpretedResultsSortColumn = "alert-message";

export interface InterpretedResultsSortState {
  sortBy: InterpretedResultsSortColumn;
  sortDirection: SortDirection;
}

/**
 * Message from the results view to request a sorting change.
 */
interface ChangeRawResultsSortMsg {
  t: "changeSort";
  resultSetName: string;
  /**
   * sortState being undefined means don't sort, just present results in the order
   * they appear in the sarif file.
   */
  sortState?: RawResultsSortState;
}

/**
 * Message from the results view to request a sorting change in interpreted results.
 */
interface ChangeInterpretedResultsSortMsg {
  t: "changeInterpretedSort";
  /**
   * sortState being undefined means don't sort, just present results in the order
   * they appear in the sarif file.
   */
  sortState?: InterpretedResultsSortState;
}

/**
 * Message from the compare view to the extension.
 */
export type FromCompareViewMessage =
  | CommonFromViewMessages
  | ChangeCompareMessage
  | ViewSourceFileMsg
  | OpenQueryMessage;

/**
 * Message from the compare view to request opening a query.
 */
export interface OpenQueryMessage {
  readonly t: "openQuery";
  readonly kind: "from" | "to";
}

/**
 * Message from the compare view to request changing the result set to compare.
 */
interface ChangeCompareMessage {
  t: "changeCompare";
  newResultSetName: string;
}

export type ToCompareViewMessage = SetComparisonsMessage;

/**
 * Message to the compare view that specifies the query results to compare.
 */
export interface SetComparisonsMessage {
  readonly t: "setComparisons";
  readonly stats: {
    fromQuery?: {
      name: string;
      status: string;
      time: string;
    };
    toQuery?: {
      name: string;
      status: string;
      time: string;
    };
  };
  readonly columns: readonly Column[];
  readonly commonResultSetNames: string[];
  readonly currentResultSetName: string;
  readonly rows: QueryCompareResult | undefined;
  readonly message: string | undefined;
  readonly databaseUri: string;
}

/**
 * from is the set of rows that have changes in the "from" query.
 * to is the set of rows that have changes in the "to" query.
 * They are in the same order, so element 1 in "from" corresponds to
 * element 1 in "to".
 *
 * If an array element is null, that means that the element was removed
 * (or added) in the comparison.
 */
export type QueryCompareResult = {
  from: ResultRow[];
  to: ResultRow[];
};

/**
 * Extract the name of the default result. Prefer returning
 * 'alerts', or '#select'. Otherwise return the first in the list.
 *
 * Note that this is the only function in this module. It must be
 * placed here since it is shared across the webview boundary.
 *
 * We should consider moving to a separate module to ensure this
 * one is types only.
 *
 * @param resultSetNames
 */
export function getDefaultResultSetName(
  resultSetNames: readonly string[],
): string {
  // Choose first available result set from the array
  return [
    ALERTS_TABLE_NAME,
    GRAPH_TABLE_NAME,
    SELECT_TABLE_NAME,
    resultSetNames[0],
  ].filter((resultSetName) => resultSetNames.includes(resultSetName))[0];
}

export interface ParsedResultSets {
  pageNumber: number;
  pageSize: number;
  numPages: number;
  numInterpretedPages: number;
  selectedTable?: string; // when undefined, means 'show default table'
  resultSetNames: string[];
  resultSet: ResultSet;
}

export interface SetVariantAnalysisMessage {
  t: "setVariantAnalysis";
  variantAnalysis: VariantAnalysis;
}

export type VariantAnalysisState = {
  variantAnalysisId: number;
};

export interface SetRepoResultsMessage {
  t: "setRepoResults";
  repoResults: VariantAnalysisScannedRepositoryResult[];
}

export interface SetRepoStatesMessage {
  t: "setRepoStates";
  repoStates: VariantAnalysisScannedRepositoryState[];
}

export interface RequestRepositoryResultsMessage {
  t: "requestRepositoryResults";
  repositoryFullName: string;
}

export interface OpenQueryFileMessage {
  t: "openQueryFile";
}

export interface OpenQueryTextMessage {
  t: "openQueryText";
}

export interface CopyRepositoryListMessage {
  t: "copyRepositoryList";
  filterSort?: RepositoriesFilterSortStateWithIds;
}

export interface ExportResultsMessage {
  t: "exportResults";
  filterSort?: RepositoriesFilterSortStateWithIds;
}

export interface OpenLogsMessage {
  t: "openLogs";
}

export interface CancelVariantAnalysisMessage {
  t: "cancelVariantAnalysis";
}

export interface ShowDataFlowPathsMessage {
  t: "showDataFlowPaths";
  dataFlowPaths: DataFlowPaths;
}

export type ToVariantAnalysisMessage =
  | SetVariantAnalysisMessage
  | SetRepoResultsMessage
  | SetRepoStatesMessage;

export type FromVariantAnalysisMessage =
  | CommonFromViewMessages
  | RequestRepositoryResultsMessage
  | OpenQueryFileMessage
  | OpenQueryTextMessage
  | CopyRepositoryListMessage
  | ExportResultsMessage
  | OpenLogsMessage
  | CancelVariantAnalysisMessage
  | ShowDataFlowPathsMessage;

export interface SetDataFlowPathsMessage {
  t: "setDataFlowPaths";
  dataFlowPaths: DataFlowPaths;
}

export type ToDataFlowPathsMessage = SetDataFlowPathsMessage;

export type FromDataFlowPathsMessage = CommonFromViewMessages;

export interface SetExternalApiUsagesMessage {
  t: "setExternalApiUsages";
  externalApiUsages: ExternalApiUsage[];
}

export interface ShowProgressMessage {
  t: "showProgress";
  step: number;
  maxStep: number;
  message: string;
}

export interface SetExistingYamlDataMessage {
  t: "setExistingYamlData";
  data: any;
}

export interface ApplyDataExtensionYamlMessage {
  t: "applyDataExtensionYaml";
  yaml: string;
}

export type ToDataExtensionsEditorMessage =
<<<<<<< HEAD
  | SetExternalApiResultsMessage
  | ShowProgressMessage
  | SetExistingYamlDataMessage;
=======
  | SetExternalApiUsagesMessage
  | ShowProgressMessage;
>>>>>>> 64723d03

export type FromDataExtensionsEditorMessage =
  | ViewLoadedMsg
  | ApplyDataExtensionYamlMessage;<|MERGE_RESOLUTION|>--- conflicted
+++ resolved
@@ -503,14 +503,9 @@
 }
 
 export type ToDataExtensionsEditorMessage =
-<<<<<<< HEAD
-  | SetExternalApiResultsMessage
+  | SetExternalApiUsagesMessage
   | ShowProgressMessage
   | SetExistingYamlDataMessage;
-=======
-  | SetExternalApiUsagesMessage
-  | ShowProgressMessage;
->>>>>>> 64723d03
 
 export type FromDataExtensionsEditorMessage =
   | ViewLoadedMsg
