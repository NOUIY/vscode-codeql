--- conflicted
+++ resolved
@@ -2,15 +2,11 @@
 import { AnalysisResults } from '../remote-queries/shared/analysis-result';
 import { AnalysisSummary, RemoteQueryResult } from '../remote-queries/shared/remote-query-result';
 import { RawResultSet, ResultRow, ResultSetSchema, Column, ResolvableLocationValue } from './bqrs-cli-types';
-<<<<<<< HEAD
-import { VariantAnalysis } from '../remote-queries/shared/variant-analysis';
-=======
 import {
   VariantAnalysis,
   VariantAnalysisScannedRepositoryResult,
   VariantAnalysisScannedRepositoryState,
 } from '../remote-queries/shared/variant-analysis';
->>>>>>> d3e961ff
 
 /**
  * This module contains types and code that are shared between
@@ -444,23 +440,15 @@
   variantAnalysis: VariantAnalysis;
 }
 
-<<<<<<< HEAD
-export type ToVariantAnalysisMessage =
-  | SetVariantAnalysisMessage;
-
 export type StopVariantAnalysisMessage = {
   t: 'stopVariantAnalysis';
   variantAnalysisId: number;
 }
 
-export type FromVariantAnalysisMessage =
-  | ViewLoadedMsg
-  | StopVariantAnalysisMessage;
-
 export type VariantAnalysisState = {
   variantAnalysisId: number;
 }
-=======
+
 export interface SetRepoResultsMessage {
   t: 'setRepoResults';
   repoResults: VariantAnalysisScannedRepositoryResult[];
@@ -477,5 +465,5 @@
   | SetRepoStatesMessage;
 
 export type FromVariantAnalysisMessage =
-  | ViewLoadedMsg;
->>>>>>> d3e961ff
+  | ViewLoadedMsg
+  | StopVariantAnalysisMessage;