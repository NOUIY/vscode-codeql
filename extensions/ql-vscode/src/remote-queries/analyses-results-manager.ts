--- conflicted
+++ resolved
@@ -163,25 +163,6 @@
   }
 
 
-<<<<<<< HEAD
-  public async loadDownloadedArtifacts(
-    allAnalysesToCheck: AnalysisSummary[]
-  ) {
-    const allDownloadedAnalyses = await asyncFilter(allAnalysesToCheck, x => this.isAnalysisDownloadedNotInMemory(x));
-    await this.loadAnalysesResults(allDownloadedAnalyses);
-  }
-
-  private async isAnalysisDownloadedNotInMemory(analysis: AnalysisSummary): Promise<boolean> {
-    const queryId = analysis.downloadLink.queryId;
-    const resultsForQuery = this.internalGetAnalysesResults(queryId);
-    const analysisResults = resultsForQuery.find(r => r.nwo === analysis.nwo);
-    if (analysisResults) {
-      // We already have the results for this analysis in memory, no need to check further.
-      return false;
-    }
-
-    // Check if the analysis results are already downloaded, but not in memory
-=======
   public async loadDownloadedAnalyses(
     allAnalysesToCheck: AnalysisSummary[]
   ) {
@@ -193,7 +174,6 @@
   }
 
   private async isAnalysisDownloaded(analysis: AnalysisSummary): Promise<boolean> {
->>>>>>> 67336a24
     return await fs.pathExists(createDownloadPath(this.storagePath, analysis.downloadLink));
   }
 
