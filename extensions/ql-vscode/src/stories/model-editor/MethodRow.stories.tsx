import * as React from "react";

import { Meta, StoryFn } from "@storybook/react";

import { MethodRow as MethodRowComponent } from "../../view/model-editor/MethodRow";
<<<<<<< HEAD
import {
  CallClassification,
  ExternalApiUsage,
} from "../../model-editor/external-api-usage";
import { ModeledMethod } from "../../model-editor/modeled-method";
import { VSCodeDataGrid } from "@vscode/webview-ui-toolkit/react";
import { GRID_TEMPLATE_COLUMNS } from "../../view/model-editor/ModeledMethodDataGrid";
=======
import { CallClassification } from "../../model-editor/method";
>>>>>>> 09077a0e

export default {
  title: "CodeQL Model Editor/Method Row",
  component: MethodRowComponent,
} as Meta<typeof MethodRowComponent>;

const Template: StoryFn<typeof MethodRowComponent> = (args) => (
  <VSCodeDataGrid gridTemplateColumns={GRID_TEMPLATE_COLUMNS}>
    <MethodRowComponent {...args} />
  </VSCodeDataGrid>
);

<<<<<<< HEAD
const externalApiUsage: ExternalApiUsage = {
  library: "sql2o-1.6.0.jar",
  signature: "org.sql2o.Sql2o#open()",
  packageName: "org.sql2o",
  typeName: "Sql2o",
  methodName: "open",
  methodParameters: "()",
  supported: false,
  supportedType: "summary",
  usages: [
    {
      label: "open(...)",
      url: {
        uri: "file:/home/runner/work/sql2o-example/sql2o-example/src/main/java/org/example/HelloController.java",
        startLine: 14,
        startColumn: 24,
        endLine: 14,
        endColumn: 35,
=======
export const MethodRow = Template.bind({});
MethodRow.args = {
  method: {
    library: "sql2o-1.6.0.jar",
    signature: "org.sql2o.Sql2o#open()",
    packageName: "org.sql2o",
    typeName: "Sql2o",
    methodName: "open",
    methodParameters: "()",
    supported: true,
    supportedType: "summary",
    usages: [
      {
        label: "open(...)",
        url: {
          uri: "file:/home/runner/work/sql2o-example/sql2o-example/src/main/java/org/example/HelloController.java",
          startLine: 14,
          startColumn: 24,
          endLine: 14,
          endColumn: 35,
        },
        classification: CallClassification.Source,
>>>>>>> 09077a0e
      },
      classification: CallClassification.Source,
    },
    {
      label: "open(...)",
      url: {
        uri: "file:/home/runner/work/sql2o-example/sql2o-example/src/main/java/org/example/HelloController.java",
        startLine: 25,
        startColumn: 24,
        endLine: 25,
        endColumn: 35,
      },
      classification: CallClassification.Source,
    },
  ],
};
const modeledMethod: ModeledMethod = {
  type: "summary",
  input: "Argument[this]",
  output: "ReturnValue",
  kind: "taint",
  provenance: "manual",
  signature: "org.sql2o.Sql2o#open()",
  packageName: "org.sql2o",
  typeName: "Sql2o",
  methodName: "open",
  methodParameters: "()",
};

export const Unmodeled = Template.bind({});
Unmodeled.args = {
  externalApiUsage,
  modeledMethod: undefined,
};

export const Source = Template.bind({});
Source.args = {
  externalApiUsage,
  modeledMethod: { ...modeledMethod, type: "source" },
};

export const Sink = Template.bind({});
Sink.args = {
  externalApiUsage,
  modeledMethod: { ...modeledMethod, type: "sink" },
};

export const Summary = Template.bind({});
Summary.args = {
  externalApiUsage,
  modeledMethod: { ...modeledMethod, type: "summary" },
};

export const Neutral = Template.bind({});
Neutral.args = {
  externalApiUsage,
  modeledMethod: { ...modeledMethod, type: "neutral" },
};

export const AlreadyModeled = Template.bind({});
AlreadyModeled.args = {
  externalApiUsage: { ...externalApiUsage, supported: true },
  modeledMethod: undefined,
};<|MERGE_RESOLUTION|>--- conflicted
+++ resolved
@@ -3,17 +3,10 @@
 import { Meta, StoryFn } from "@storybook/react";
 
 import { MethodRow as MethodRowComponent } from "../../view/model-editor/MethodRow";
-<<<<<<< HEAD
-import {
-  CallClassification,
-  ExternalApiUsage,
-} from "../../model-editor/external-api-usage";
+import { CallClassification, Method } from "../../model-editor/method";
 import { ModeledMethod } from "../../model-editor/modeled-method";
 import { VSCodeDataGrid } from "@vscode/webview-ui-toolkit/react";
 import { GRID_TEMPLATE_COLUMNS } from "../../view/model-editor/ModeledMethodDataGrid";
-=======
-import { CallClassification } from "../../model-editor/method";
->>>>>>> 09077a0e
 
 export default {
   title: "CodeQL Model Editor/Method Row",
@@ -26,8 +19,7 @@
   </VSCodeDataGrid>
 );
 
-<<<<<<< HEAD
-const externalApiUsage: ExternalApiUsage = {
+const method: Method = {
   library: "sql2o-1.6.0.jar",
   signature: "org.sql2o.Sql2o#open()",
   packageName: "org.sql2o",
@@ -45,30 +37,6 @@
         startColumn: 24,
         endLine: 14,
         endColumn: 35,
-=======
-export const MethodRow = Template.bind({});
-MethodRow.args = {
-  method: {
-    library: "sql2o-1.6.0.jar",
-    signature: "org.sql2o.Sql2o#open()",
-    packageName: "org.sql2o",
-    typeName: "Sql2o",
-    methodName: "open",
-    methodParameters: "()",
-    supported: true,
-    supportedType: "summary",
-    usages: [
-      {
-        label: "open(...)",
-        url: {
-          uri: "file:/home/runner/work/sql2o-example/sql2o-example/src/main/java/org/example/HelloController.java",
-          startLine: 14,
-          startColumn: 24,
-          endLine: 14,
-          endColumn: 35,
-        },
-        classification: CallClassification.Source,
->>>>>>> 09077a0e
       },
       classification: CallClassification.Source,
     },
@@ -100,36 +68,36 @@
 
 export const Unmodeled = Template.bind({});
 Unmodeled.args = {
-  externalApiUsage,
+  method,
   modeledMethod: undefined,
 };
 
 export const Source = Template.bind({});
 Source.args = {
-  externalApiUsage,
+  method,
   modeledMethod: { ...modeledMethod, type: "source" },
 };
 
 export const Sink = Template.bind({});
 Sink.args = {
-  externalApiUsage,
+  method,
   modeledMethod: { ...modeledMethod, type: "sink" },
 };
 
 export const Summary = Template.bind({});
 Summary.args = {
-  externalApiUsage,
+  method,
   modeledMethod: { ...modeledMethod, type: "summary" },
 };
 
 export const Neutral = Template.bind({});
 Neutral.args = {
-  externalApiUsage,
+  method,
   modeledMethod: { ...modeledMethod, type: "neutral" },
 };
 
 export const AlreadyModeled = Template.bind({});
 AlreadyModeled.args = {
-  externalApiUsage: { ...externalApiUsage, supported: true },
+  method: { ...method, supported: true },
   modeledMethod: undefined,
 };