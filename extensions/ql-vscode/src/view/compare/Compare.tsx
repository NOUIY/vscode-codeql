--- conflicted
+++ resolved
@@ -12,17 +12,6 @@
 
 import "../results/resultsView.css";
 
-<<<<<<< HEAD
-const emptyComparison: SetComparisonsMessage = {
-  t: "setComparisons",
-  stats: {},
-  result: undefined,
-  commonResultSetNames: [],
-  currentResultSetName: "",
-  databaseUri: "",
-  message: "Empty comparison",
-};
-
 const Header = styled.div`
   display: flex;
 `;
@@ -35,8 +24,6 @@
   padding: 1.5rem;
 `;
 
-=======
->>>>>>> 4a321708
 export function Compare(_: Record<string, never>): JSX.Element {
   const [comparison, setComparison] = useState<SetComparisonsMessage | null>(
     null,
