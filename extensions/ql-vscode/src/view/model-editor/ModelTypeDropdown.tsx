--- conflicted
+++ resolved
@@ -10,12 +10,9 @@
 import { Method } from "../../model-editor/method";
 import { createEmptyModeledMethod } from "../../model-editor/modeled-method-empty";
 import { Mutable } from "../../common/mutable";
-<<<<<<< HEAD
 import { ReadonlyDropdown } from "../common/ReadonlyDropdown";
-=======
 import { QueryLanguage } from "../../common/query-language";
 import { getModelsAsDataLanguage } from "../../model-editor/languages";
->>>>>>> f9e06540
 
 const options: Array<{ value: ModeledMethodType; label: string }> = [
   { value: "none", label: "Unmodeled" },
