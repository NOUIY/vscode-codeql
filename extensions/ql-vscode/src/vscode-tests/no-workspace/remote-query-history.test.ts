import * as fs from 'fs-extra';
import * as path from 'path';
import * as sinon from 'sinon';
import * as chai from 'chai';
import 'mocha';
import 'sinon-chai';
import * as chaiAsPromised from 'chai-as-promised';

import { CancellationToken, ExtensionContext, Uri, window, workspace } from 'vscode';
import { QueryHistoryConfig } from '../../config';
import { DatabaseManager } from '../../databases';
import { tmpDir } from '../../helpers';
import { QueryHistoryManager } from '../../query-history';
import { QueryServerClient } from '../../queryserver-client';
import { Credentials } from '../../authentication';
import { AnalysesResultsManager } from '../../remote-queries/analyses-results-manager';
import { RemoteQueryResult } from '../../remote-queries/shared/remote-query-result';
import { DisposableBucket } from '../disposable-bucket';
import { testDisposeHandler } from '../test-dispose-handler';
import { walkDirectory } from '../../helpers';
import { getErrorMessage } from '../../pure/helpers-pure';

chai.use(chaiAsPromised);
const expect = chai.expect;

/**
 * Tests for remote queries and how they interact with the query history manager.
 */

describe('Remote queries and query history manager', function() {

  const EXTENSION_PATH = path.join(__dirname, '../../../');
  const STORAGE_DIR = Uri.file(path.join(tmpDir.name, 'remote-queries')).fsPath;
  const asyncNoop = async () => { /** noop */ };

  let sandbox: sinon.SinonSandbox;
  let qhm: QueryHistoryManager;
  let rawQueryHistory: any;
  let remoteQueryResult0: RemoteQueryResult;
  let remoteQueryResult1: RemoteQueryResult;
  let disposables: DisposableBucket;
  let showTextDocumentSpy: sinon.SinonSpy;
  let openTextDocumentSpy: sinon.SinonSpy;

  beforeEach(async function() {

    // set a higher timeout since recursive delete below may take a while, expecially on Windows.
    this.timeout(120000);

    // Since these tests change the state of the query history manager, we need to copy the original
    // to a temporary folder where we can manipulate it for tests
    await copyHistoryState();
  });

  afterEach(function() {
    // set a higher timeout since recursive delete below may take a while, expecially on Windows.
    this.timeout(120000);
    deleteHistoryState();
  });

  beforeEach(() => {
    sandbox = sinon.createSandbox();
    disposables = new DisposableBucket();

    rawQueryHistory = fs.readJSONSync(path.join(STORAGE_DIR, 'workspace-query-history.json')).queries;
    remoteQueryResult0 = fs.readJSONSync(path.join(STORAGE_DIR, 'queries', rawQueryHistory[0].queryId, 'query-result.json'));
    remoteQueryResult1 = fs.readJSONSync(path.join(STORAGE_DIR, 'queries', rawQueryHistory[1].queryId, 'query-result.json'));

    qhm = new QueryHistoryManager(
      {} as QueryServerClient,
      {} as DatabaseManager,
      STORAGE_DIR,
      {
        globalStorageUri: Uri.file(STORAGE_DIR),
        extensionPath: EXTENSION_PATH
      } as ExtensionContext,
      {
        onDidChangeConfiguration: () => new DisposableBucket(),
      } as unknown as QueryHistoryConfig,
      asyncNoop
    );
    disposables.push(qhm);

    showTextDocumentSpy = sandbox.spy(window, 'showTextDocument');
    openTextDocumentSpy = sandbox.spy(workspace, 'openTextDocument');
  });

  afterEach(() => {
    disposables.dispose(testDisposeHandler);
    sandbox.restore();
  });

  it('should read query history', async () => {
    const spy = sandbox.spy();
    disposables.push(qhm.onDidAddQueryItem(spy));
    await qhm.readQueryHistory();

    // Should have added the query history. Contents are directly from the file
    expect(spy.getCall(0).args[0]).to.deep.eq(rawQueryHistory[0]);
    expect(spy.getCall(1).args[0]).to.deep.eq(rawQueryHistory[1]);
    expect(spy.callCount).to.eq(2);

    expect(qhm.treeDataProvider.allHistory[0]).to.deep.eq(rawQueryHistory[0]);
    expect(qhm.treeDataProvider.allHistory[1]).to.deep.eq(rawQueryHistory[1]);
    expect(qhm.treeDataProvider.allHistory.length).to.eq(2);
  });

  it('should remove and then add query from history', async () => {
    await qhm.readQueryHistory();
    const addSpy = sandbox.spy();
    disposables.push(qhm.onDidAddQueryItem(addSpy));
    const removeSpy = sandbox.spy();
    disposables.push(qhm.onDidRemoveQueryItem(removeSpy));

    // Remove the first query
    await qhm.handleRemoveHistoryItem(qhm.treeDataProvider.allHistory[0]);
    expect(removeSpy.getCall(0).args[0]).to.deep.eq(rawQueryHistory[0]);
    expect(removeSpy.callCount).to.eq(1);
    expect(addSpy.callCount).to.eq(0);
    expect(qhm.treeDataProvider.allHistory).to.deep.eq(rawQueryHistory.slice(1));

    // Add it back
    qhm.addQuery(rawQueryHistory[0]);
    expect(removeSpy.callCount).to.eq(1);
    expect(addSpy.getCall(0).args[0]).to.deep.eq(rawQueryHistory[0]);
    expect(addSpy.callCount).to.eq(1);
    expect(qhm.treeDataProvider.allHistory).to.deep.eq([rawQueryHistory[1], rawQueryHistory[0]]);
  });

  it('should remove two queries from history', async () => {
    await qhm.readQueryHistory();
    const addSpy = sandbox.spy();
    disposables.push(qhm.onDidAddQueryItem(addSpy));
    const removeSpy = sandbox.spy();
    disposables.push(qhm.onDidRemoveQueryItem(removeSpy));

    // Remove the both queries
    // Just for fun, let's do it in reverse order
    await qhm.handleRemoveHistoryItem(undefined!, [qhm.treeDataProvider.allHistory[1], qhm.treeDataProvider.allHistory[0]]);
    expect(removeSpy.getCall(0).args[0]).to.deep.eq(rawQueryHistory[1]);
    expect(removeSpy.getCall(1).args[0]).to.deep.eq(rawQueryHistory[0]);
    expect(qhm.treeDataProvider.allHistory).to.deep.eq([]);
    expect(removeSpy.callCount).to.eq(2);

    // also, both queries should be removed from on disk storage
    expect(fs.readJSONSync(path.join(STORAGE_DIR, 'workspace-query-history.json'))).to.deep.eq({
      version: 1,
      queries: []
    });
  });

  it('should handle a click', async () => {
    await qhm.readQueryHistory();
    const openSpy = sandbox.spy();
    disposables.push(qhm.onWillOpenQueryItem(openSpy));

    await qhm.handleItemClicked(qhm.treeDataProvider.allHistory[0], []);
    expect(openSpy.getCall(0).args[0]).to.deep.eq(rawQueryHistory[0]);
  });

  it('should get the query text', async () => {
    await qhm.readQueryHistory();
    await qhm.handleShowQueryText(qhm.treeDataProvider.allHistory[0], []);

    expect(showTextDocumentSpy).to.have.been.calledOnce;
    expect(openTextDocumentSpy).to.have.been.calledOnce;

    const uri: Uri = openTextDocumentSpy.getCall(0).args[0];
    expect(uri.scheme).to.eq('codeql');
    const params = new URLSearchParams(uri.query);
    expect(params.get('isQuickEval')).to.eq('false');
    expect(params.get('queryText')).to.eq(rawQueryHistory[0].remoteQuery.queryText);
  });

  describe('AnalysisResultsManager', () => {

    let mockCredentials: any;
    let mockOctokit: any;
    let mockLogger: any;
    let mockCliServer: any;
    let arm: AnalysesResultsManager;

    beforeEach(() => {
      mockOctokit = {
        request: sandbox.stub()
      };
      mockCredentials = {
        getOctokit: () => mockOctokit
      };
      mockLogger = {
        log: sandbox.spy()
      };
      mockCliServer = {
        bqrsInfo: sandbox.spy(),
        bqrsDecode: sandbox.spy()
      };
      sandbox.stub(Credentials, 'initialize').resolves(mockCredentials);

      arm = new AnalysesResultsManager(
        {} as ExtensionContext,
        mockCliServer,
        path.join(STORAGE_DIR, 'queries'),
        mockLogger
      );
    });

    it('should avoid re-downloading an analysis result', async () => {
      // because the analysis result is already in on disk, it should not be downloaded
      const publisher = sandbox.spy();
      const analysisSummary = remoteQueryResult0.analysisSummaries[0];
      await arm.downloadAnalysisResults(analysisSummary, publisher);

      // Should not have made the request since the analysis result is already on disk
      expect(mockOctokit.request).to.not.have.been.called;

      // result should have been published twice
      // first time, it is in progress
      expect(publisher.getCall(0).args[0][0]).to.include({
        nwo: 'github/vscode-codeql',
        status: 'InProgress',
        // interpretedResults: ... avoid checking the interpretedResults object since it is complex
      });

      // second time, it has the path to the sarif file.
      expect(publisher.getCall(1).args[0][0]).to.include({
        nwo: 'github/vscode-codeql',
        status: 'Completed',
        // interpretedResults: ... avoid checking the interpretedResults object since it is complex
      });
      expect(publisher).to.have.been.calledTwice;

      // result should be stored in the manager
      expect(arm.getAnalysesResults(rawQueryHistory[0].queryId)[0]).to.include({
        nwo: 'github/vscode-codeql',
        status: 'Completed',
        // interpretedResults: ... avoid checking the interpretedResults object since it is complex
      });
      publisher.resetHistory();

      // now, let's try to download it again. This time, since it's already in memory,
      // it should not even be re-published
      await arm.downloadAnalysisResults(analysisSummary, publisher);
      expect(publisher).to.not.have.been.called;
    });

    it('should download two artifacts at once', async () => {
      const publisher = sandbox.spy();
      const analysisSummaries = [remoteQueryResult0.analysisSummaries[0], remoteQueryResult0.analysisSummaries[1]];
      await arm.loadAnalysesResults(analysisSummaries, undefined, publisher);

      const trimmed = publisher.getCalls().map(call => call.args[0]).map(args => {
        args.forEach((analysisResult: any) => delete analysisResult.interpretedResults);
        return args;
      });

      // As before, but now both summaries should have been published
      expect(trimmed[0]).to.deep.eq([{
        nwo: 'github/vscode-codeql',
        status: 'InProgress',
      }]);

      expect(trimmed[1]).to.deep.eq([{
        nwo: 'github/vscode-codeql',
        status: 'InProgress',
      }, {
        nwo: 'other/hucairz',
        status: 'InProgress',
      }]);

      // there is a third call. It is non-deterministic if
      // github/vscode-codeql is completed first or other/hucairz is.
      // There is not much point in trying to test it if the other calls are correct.

      expect(trimmed[3]).to.deep.eq([{
        nwo: 'github/vscode-codeql',
        status: 'Completed',
      }, {
        nwo: 'other/hucairz',
        status: 'Completed',
      }]);

      expect(publisher).to.have.callCount(4);
    });

    it('should avoid publishing when the request is cancelled', async () => {
      const publisher = sandbox.spy();
      const analysisSummaries = [...remoteQueryResult0.analysisSummaries];

      try {
        await arm.loadAnalysesResults(analysisSummaries, {
          isCancellationRequested: true
        } as CancellationToken, publisher);
        expect.fail('Should have thrown');
      } catch (e) {
        expect(getErrorMessage(e)).to.contain('cancelled');
      }

      expect(publisher).not.to.have.been.called;
    });

    it('should get the analysis results', async () => {
      const publisher = sandbox.spy();
      const analysisSummaries0 = [remoteQueryResult0.analysisSummaries[0], remoteQueryResult0.analysisSummaries[1]];
      const analysisSummaries1 = [...remoteQueryResult1.analysisSummaries];

      await arm.loadAnalysesResults(analysisSummaries0, undefined, publisher);
      await arm.loadAnalysesResults(analysisSummaries1, undefined, publisher);

      const result0 = arm.getAnalysesResults(rawQueryHistory[0].queryId);
      const result0Again = arm.getAnalysesResults(rawQueryHistory[0].queryId);

      // Shoule be equal, but not equivalent
      expect(result0).to.deep.eq(result0Again);
      expect(result0).not.to.eq(result0Again);

      const result1 = arm.getAnalysesResults(rawQueryHistory[1].queryId);
      const result1Again = arm.getAnalysesResults(rawQueryHistory[1].queryId);
      expect(result1).to.deep.eq(result1Again);
      expect(result1).not.to.eq(result1Again);
    });

    // This test is failing on windows in CI.
    it.skip('should read sarif', async () => {
      const publisher = sandbox.spy();
      const analysisSummaries0 = [remoteQueryResult0.analysisSummaries[0]];
      await arm.loadAnalysesResults(analysisSummaries0, undefined, publisher);

      const sarif = fs.readJSONSync(path.join(STORAGE_DIR, 'queries', rawQueryHistory[0].queryId, '171543249', 'results.sarif'));
      const queryResults = sarif.runs
        .flatMap((run: any) => run.results)
        .map((result: any) => ({ message: result.message.text }));

      expect(publisher.getCall(1).args[0][0].results).to.deep.eq(queryResults);
    });

    it('should check if an artifact is downloaded and not in memory', async () => {
      // Load remoteQueryResult0.analysisSummaries[1] into memory
      await arm.downloadAnalysisResults(remoteQueryResult0.analysisSummaries[1], () => Promise.resolve());

<<<<<<< HEAD
      expect(await (arm as any).isAnalysisDownloadedNotInMemory(remoteQueryResult0.analysisSummaries[0])).to.be.true;

      // in memory
      expect(await (arm as any).isAnalysisDownloadedNotInMemory(remoteQueryResult0.analysisSummaries[1])).to.be.false;

      // not downloaded
      expect(await (arm as any).isAnalysisDownloadedNotInMemory(remoteQueryResult0.analysisSummaries[2])).to.be.false;
    });

    it('should load downloaded artifacts', async () => {
      await arm.loadDownloadedArtifacts(remoteQueryResult0.analysisSummaries);
=======
      // on disk
      expect(await (arm as any).isAnalysisDownloaded(remoteQueryResult0.analysisSummaries[0])).to.be.true;

      // in memory
      expect(await (arm as any).isAnalysisDownloaded(remoteQueryResult0.analysisSummaries[1])).to.be.true;

      // not downloaded
      expect(await (arm as any).isAnalysisDownloaded(remoteQueryResult0.analysisSummaries[2])).to.be.false;
    });

    it('should load downloaded artifacts', async () => {
      await arm.loadDownloadedAnalyses(remoteQueryResult0.analysisSummaries);
>>>>>>> 67336a24
      const queryId = rawQueryHistory[0].queryId;
      const analysesResultsNwos = arm.getAnalysesResults(queryId).map(ar => ar.nwo).sort();
      expect(analysesResultsNwos[0]).to.eq('github/vscode-codeql');
      expect(analysesResultsNwos[1]).to.eq('other/hucairz');
      expect(analysesResultsNwos.length).to.eq(2);
    });
  });

  async function copyHistoryState() {
    fs.ensureDirSync(STORAGE_DIR);
    fs.copySync(path.join(__dirname, 'data/remote-queries/'), path.join(tmpDir.name, 'remote-queries'));

    // also, replace the files with "PLACEHOLDER" so that they have the correct directory
    for await (const p of walkDirectory(STORAGE_DIR)) {
      replacePlaceholder(path.join(p));
    }
  }

  function deleteHistoryState() {
    fs.rmSync(STORAGE_DIR, {
      recursive: true,
      force: true,
      maxRetries: 10,
      retryDelay: 100
    });
  }

  function replacePlaceholder(filePath: string) {
    if (filePath.endsWith('.json')) {
      const newContents = fs.readFileSync(filePath, 'utf8').replaceAll('PLACEHOLDER', STORAGE_DIR.replaceAll('\\', '/'));
      fs.writeFileSync(filePath, newContents, 'utf8');
    }
  }
});<|MERGE_RESOLUTION|>--- conflicted
+++ resolved
@@ -337,19 +337,6 @@
       // Load remoteQueryResult0.analysisSummaries[1] into memory
       await arm.downloadAnalysisResults(remoteQueryResult0.analysisSummaries[1], () => Promise.resolve());
 
-<<<<<<< HEAD
-      expect(await (arm as any).isAnalysisDownloadedNotInMemory(remoteQueryResult0.analysisSummaries[0])).to.be.true;
-
-      // in memory
-      expect(await (arm as any).isAnalysisDownloadedNotInMemory(remoteQueryResult0.analysisSummaries[1])).to.be.false;
-
-      // not downloaded
-      expect(await (arm as any).isAnalysisDownloadedNotInMemory(remoteQueryResult0.analysisSummaries[2])).to.be.false;
-    });
-
-    it('should load downloaded artifacts', async () => {
-      await arm.loadDownloadedArtifacts(remoteQueryResult0.analysisSummaries);
-=======
       // on disk
       expect(await (arm as any).isAnalysisDownloaded(remoteQueryResult0.analysisSummaries[0])).to.be.true;
 
@@ -362,7 +349,6 @@
 
     it('should load downloaded artifacts', async () => {
       await arm.loadDownloadedAnalyses(remoteQueryResult0.analysisSummaries);
->>>>>>> 67336a24
       const queryId = rawQueryHistory[0].queryId;
       const analysesResultsNwos = arm.getAnalysesResults(queryId).map(ar => ar.nwo).sort();
       expect(analysesResultsNwos[0]).to.eq('github/vscode-codeql');
